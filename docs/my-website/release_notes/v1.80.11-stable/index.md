--- conflicted
+++ resolved
@@ -57,7 +57,6 @@
 
 ---
 
-<<<<<<< HEAD
 ### Cloudzero Integration on UI
 
 <Image
@@ -67,7 +66,6 @@
 
 Users can now configure their Cloudzero Integration directly on the UI.
 ---
-=======
 ### Performance: 50% Reduction in Memory Usage and Import Latency for the LiteLLM SDK
 
 We've completely restructured `litellm.__init__.py` to defer heavy imports until they're actually needed, implementing lazy loading for **109 components**.
@@ -78,7 +76,6 @@
 
 ---
 
->>>>>>> 699a91e0
 ## New Providers and Endpoints
 
 ### New Providers (4 new providers)
