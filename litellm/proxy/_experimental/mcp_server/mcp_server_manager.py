--- conflicted
+++ resolved
@@ -1018,9 +1018,6 @@
             verbose_logger.error(f"Guardrail blocked MCP tool call pre call: {str(e)}")
             raise e
 
-<<<<<<< HEAD
-    async def call_tool(  # noqa: PLR0915
-=======
     def _create_during_hook_task(
         self,
         name: str,
@@ -1062,7 +1059,6 @@
         )
 
     async def call_tool(
->>>>>>> 1c7463f4
         self,
         name: str,
         arguments: Dict[str, Any],
