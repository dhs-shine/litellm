model_list:
<<<<<<< HEAD
  - model_name: "gpt-4o-mini-openai"
    litellm_params:
      model: gpt-4o-mini
      api_key: os.environ/OPENAI_API_KEY
  - model_name: "bedrock-nova"
    litellm_params:
      model: us.amazon.nova-pro-v1:0
  - model_name: openrouter_model
    litellm_params:
      model: openrouter/openrouter_model
      api_key: os.environ/OPENROUTER_API_KEY
      api_base: http://0.0.0.0:8090
  - model_name: dall-e-3-azure
    litellm_params:
      model: azure/dall-e-3-test
      api_version: "2023-12-01-preview"
      api_base: os.environ/AZURE_SWEDEN_API_BASE
      api_key: os.environ/AZURE_SWEDEN_API_KEY
    model_info:
      input_cost_per_pixel: 10
  - model_name: "claude-3-7-sonnet"
    litellm_params:
      model: databricks/databricks-claude-3-7-sonnet
      api_key: os.environ/DATABRICKS_API_KEY
      api_base: os.environ/DATABRICKS_API_BASE
  - model_name: "gpt-4.1"
    litellm_params:
      model: azure/gpt-4.1
      api_key: os.environ/AZURE_API_KEY_REALTIME
      api_base: https://krris-m2f9a9i7-eastus2.openai.azure.com/
  - model_name: "xai/*"
    litellm_params:
      model: xai/*
      api_key: os.environ/XAI_API_KEY
  - model_name: "text-embedding-ada-002"
    litellm_params:
      model: text-embedding-ada-002
      api_key: os.environ/OPENAI_API_KEY
  - model_name: gemini/*
    litellm_params:
      model: gemini/*
  - model_name: llama-qwen
    litellm_params:
      model: ollama/qwen2:0.5b
    model_info:
      input_cost_per_token: 0.75
      output_cost_per_token: 3
  - model_name: gpt-image-1
    litellm_params:
      model: gpt-image-1
      api_key: os.environ/OPENAI_API_KEY
      # drop_params: true
  - model_name: "gpt-4o-batch"
    litellm_params:
      model: azure/gpt-4o-mini
      api_base: os.environ/AZURE_API_BASE
      api_key: os.environ/AZURE_API_KEY
    model_info: 
      id: my-general-azure-deployment
      mode: batch
  - model_name: "gpt-4o-batch"
    litellm_params:
      model: azure/gpt-4o-mini
      api_base: https://krris-m2f9a9i7-eastus2.openai.azure.com
      api_key: 04d22fb7e9ad4d9c8afe7c6abf97a6fc
    model_info: 
      id: my-unique-azure-deployment
      mode: batch
  - model_name: fake-openai-endpoint
    litellm_params:
      model: openai/fake
      api_key: fake-key
      api_base: https://exampleopenaiendpoint-production.up.railway.app/
=======
  - model_name: gpt-3.5-turbo
    litellm_params:
      model: gpt-3.5-turbo
      api_key: os.environ/OPENAI_API_KEY
>>>>>>> d4015308

guardrails:
  - guardrail_name: "guardrails_ai-guard"
    litellm_params:
      guardrail: guardrails_ai
      guard_name: "pii_detect" # 👈 Guardrail AI guard name
      mode: "logging_only"
      api_base: os.environ/GUARDRAILS_AI_API_BASE # 👈 Guardrails AI API Base. Defaults to "http://0.0.0.0:8000"
      default_on: true

litellm_settings:
  default_internal_user_params:
    teams:
      - team_id: "team_id_1"
        max_budget_in_team: 100
        user_role: "user"<|MERGE_RESOLUTION|>--- conflicted
+++ resolved
@@ -1,84 +1,8 @@
 model_list:
-<<<<<<< HEAD
-  - model_name: "gpt-4o-mini-openai"
-    litellm_params:
-      model: gpt-4o-mini
-      api_key: os.environ/OPENAI_API_KEY
-  - model_name: "bedrock-nova"
-    litellm_params:
-      model: us.amazon.nova-pro-v1:0
-  - model_name: openrouter_model
-    litellm_params:
-      model: openrouter/openrouter_model
-      api_key: os.environ/OPENROUTER_API_KEY
-      api_base: http://0.0.0.0:8090
-  - model_name: dall-e-3-azure
-    litellm_params:
-      model: azure/dall-e-3-test
-      api_version: "2023-12-01-preview"
-      api_base: os.environ/AZURE_SWEDEN_API_BASE
-      api_key: os.environ/AZURE_SWEDEN_API_KEY
-    model_info:
-      input_cost_per_pixel: 10
-  - model_name: "claude-3-7-sonnet"
-    litellm_params:
-      model: databricks/databricks-claude-3-7-sonnet
-      api_key: os.environ/DATABRICKS_API_KEY
-      api_base: os.environ/DATABRICKS_API_BASE
-  - model_name: "gpt-4.1"
-    litellm_params:
-      model: azure/gpt-4.1
-      api_key: os.environ/AZURE_API_KEY_REALTIME
-      api_base: https://krris-m2f9a9i7-eastus2.openai.azure.com/
-  - model_name: "xai/*"
-    litellm_params:
-      model: xai/*
-      api_key: os.environ/XAI_API_KEY
-  - model_name: "text-embedding-ada-002"
-    litellm_params:
-      model: text-embedding-ada-002
-      api_key: os.environ/OPENAI_API_KEY
-  - model_name: gemini/*
-    litellm_params:
-      model: gemini/*
-  - model_name: llama-qwen
-    litellm_params:
-      model: ollama/qwen2:0.5b
-    model_info:
-      input_cost_per_token: 0.75
-      output_cost_per_token: 3
-  - model_name: gpt-image-1
-    litellm_params:
-      model: gpt-image-1
-      api_key: os.environ/OPENAI_API_KEY
-      # drop_params: true
-  - model_name: "gpt-4o-batch"
-    litellm_params:
-      model: azure/gpt-4o-mini
-      api_base: os.environ/AZURE_API_BASE
-      api_key: os.environ/AZURE_API_KEY
-    model_info: 
-      id: my-general-azure-deployment
-      mode: batch
-  - model_name: "gpt-4o-batch"
-    litellm_params:
-      model: azure/gpt-4o-mini
-      api_base: https://krris-m2f9a9i7-eastus2.openai.azure.com
-      api_key: 04d22fb7e9ad4d9c8afe7c6abf97a6fc
-    model_info: 
-      id: my-unique-azure-deployment
-      mode: batch
-  - model_name: fake-openai-endpoint
-    litellm_params:
-      model: openai/fake
-      api_key: fake-key
-      api_base: https://exampleopenaiendpoint-production.up.railway.app/
-=======
   - model_name: gpt-3.5-turbo
     litellm_params:
       model: gpt-3.5-turbo
       api_key: os.environ/OPENAI_API_KEY
->>>>>>> d4015308
 
 guardrails:
   - guardrail_name: "guardrails_ai-guard"
