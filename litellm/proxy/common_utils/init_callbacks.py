--- conflicted
+++ resolved
@@ -24,15 +24,10 @@
     if isinstance(value, list):
         imported_list: List[Any] = []
         for callback in value:  # ["presidio", <my-custom-callback>]
-<<<<<<< HEAD
-
-            if isinstance(callback, str) and callback in known_compatible_callbacks:
-=======
             if (
                 isinstance(callback, str)
                 and callback in litellm._known_custom_logger_compatible_callbacks
             ):
->>>>>>> c4db6aa1
                 imported_list.append(callback)
             elif isinstance(callback, str) and callback == "otel":
                 from litellm.integrations.opentelemetry import OpenTelemetry
