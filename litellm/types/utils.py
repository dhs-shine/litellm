import json
import time
import uuid
from enum import Enum
from typing import (
    TYPE_CHECKING,
    Any,
    Dict,
    List,
    Literal,
    Mapping,
    Optional,
    Tuple,
    Union,
)

from aiohttp import FormData
from openai._models import BaseModel as OpenAIObject
from openai.types.audio.transcription_create_params import FileTypes  # type: ignore
from openai.types.chat.chat_completion import ChatCompletion
from openai.types.completion_usage import (
    CompletionTokensDetails,
    CompletionUsage,
    PromptTokensDetails,
)
from openai.types.moderation import (
    Categories,
    CategoryAppliedInputTypes,
    CategoryScores,
)
from openai.types.moderation_create_response import Moderation, ModerationCreateResponse
from pydantic import BaseModel, ConfigDict, Field, PrivateAttr, model_validator
from typing_extensions import Callable, Dict, Required, TypedDict, override

import litellm
from litellm.types.llms.base import (
    BaseLiteLLMOpenAIResponseObject,
    LiteLLMPydanticObjectBase,
)
from litellm.types.mcp import MCPServerCostInfo

from ..litellm_core_utils.core_helpers import map_finish_reason
from .guardrails import GuardrailEventHooks
from .llms.base import HiddenParams
from .llms.openai import (
    Batch,
    ChatCompletionAnnotation,
    ChatCompletionRedactedThinkingBlock,
    ChatCompletionThinkingBlock,
    ChatCompletionToolCallChunk,
    ChatCompletionUsageBlock,
    FileSearchTool,
    FineTuningJob,
    OpenAIChatCompletionChunk,
    OpenAIFileObject,
    OpenAIRealtimeStreamList,
    WebSearchOptions,
)
from .rerank import RerankResponse

if TYPE_CHECKING:
    from .vector_stores import VectorStoreSearchResponse
else:
    VectorStoreSearchResponse = Any


def _generate_id():  # private helper function
    return "chatcmpl-" + str(uuid.uuid4())


class LiteLLMCommonStrings(Enum):
    redacted_by_litellm = "redacted by litellm. 'litellm.turn_off_message_logging=True'"
    llm_provider_not_provided = "Unmapped LLM provider for this endpoint. You passed model={model}, custom_llm_provider={custom_llm_provider}. Check supported provider and route: https://docs.litellm.ai/docs/providers"


SupportedCacheControls = ["ttl", "s-maxage", "no-cache", "no-store"]


class CostPerToken(TypedDict):
    input_cost_per_token: float
    output_cost_per_token: float


class ProviderField(TypedDict):
    field_name: str
    field_type: Literal["string"]
    field_description: str
    field_value: str


class ProviderSpecificModelInfo(TypedDict, total=False):
    supports_system_messages: Optional[bool]
    supports_response_schema: Optional[bool]
    supports_vision: Optional[bool]
    supports_function_calling: Optional[bool]
    supports_tool_choice: Optional[bool]
    supports_assistant_prefill: Optional[bool]
    supports_prompt_caching: Optional[bool]
    supports_computer_use: Optional[bool]
    supports_audio_input: Optional[bool]
    supports_embedding_image_input: Optional[bool]
    supports_audio_output: Optional[bool]
    supports_pdf_input: Optional[bool]
    supports_native_streaming: Optional[bool]
    supports_parallel_function_calling: Optional[bool]
    supports_web_search: Optional[bool]
    supports_reasoning: Optional[bool]
    supports_url_context: Optional[bool]


class SearchContextCostPerQuery(TypedDict, total=False):
    search_context_size_low: float
    search_context_size_medium: float
    search_context_size_high: float


class ModelInfoBase(ProviderSpecificModelInfo, total=False):
    key: Required[str]  # the key in litellm.model_cost which is returned

    max_tokens: Required[Optional[int]]
    max_input_tokens: Required[Optional[int]]
    max_output_tokens: Required[Optional[int]]
    input_cost_per_token: Required[float]
    cache_creation_input_token_cost: Optional[float]
    cache_read_input_token_cost: Optional[float]
    input_cost_per_character: Optional[float]  # only for vertex ai models
    input_cost_per_audio_token: Optional[float]
    input_cost_per_token_above_128k_tokens: Optional[float]  # only for vertex ai models
    input_cost_per_token_above_200k_tokens: Optional[
        float
    ]  # only for vertex ai gemini-2.5-pro models
    input_cost_per_character_above_128k_tokens: Optional[
        float
    ]  # only for vertex ai models
    input_cost_per_query: Optional[float]  # only for rerank models
    input_cost_per_image: Optional[float]  # only for vertex ai models
    input_cost_per_audio_per_second: Optional[float]  # only for vertex ai models
    input_cost_per_video_per_second: Optional[float]  # only for vertex ai models
    input_cost_per_second: Optional[float]  # for OpenAI Speech models
    input_cost_per_token_batches: Optional[float]
    output_cost_per_token_batches: Optional[float]
    output_cost_per_token: Required[float]
    output_cost_per_character: Optional[float]  # only for vertex ai models
    output_cost_per_audio_token: Optional[float]
    output_cost_per_token_above_128k_tokens: Optional[
        float
    ]  # only for vertex ai models
    output_cost_per_token_above_200k_tokens: Optional[
        float
    ]  # only for vertex ai gemini-2.5-pro models
    output_cost_per_character_above_128k_tokens: Optional[
        float
    ]  # only for vertex ai models
    output_cost_per_image: Optional[float]
    output_vector_size: Optional[int]
    output_cost_per_reasoning_token: Optional[float]
    output_cost_per_video_per_second: Optional[float]  # only for vertex ai models
    output_cost_per_audio_per_second: Optional[float]  # only for vertex ai models
    output_cost_per_second: Optional[float]  # for OpenAI Speech models
    search_context_cost_per_query: Optional[
        SearchContextCostPerQuery
    ]  # Cost for using web search tool
    citation_cost_per_token: Optional[float]  # Cost per citation token for Perplexity
    litellm_provider: Required[str]
    mode: Required[
        Literal[
            "completion",
            "embedding",
            "image_generation",
            "chat",
            "audio_transcription",
            "responses",
        ]
    ]
    tpm: Optional[int]
    rpm: Optional[int]


class ModelInfo(ModelInfoBase, total=False):
    """
    Model info for a given model, this is information found in litellm.model_prices_and_context_window.json
    """

    supported_openai_params: Required[Optional[List[str]]]


class GenericStreamingChunk(TypedDict, total=False):
    text: Required[str]
    tool_use: Optional[ChatCompletionToolCallChunk]
    is_finished: Required[bool]
    finish_reason: Required[str]
    usage: Required[Optional[ChatCompletionUsageBlock]]
    index: int

    # use this dict if you want to return any provider specific fields in the response
    provider_specific_fields: Optional[Dict[str, Any]]


from enum import Enum


class CallTypes(Enum):
    embedding = "embedding"
    aembedding = "aembedding"
    completion = "completion"
    acompletion = "acompletion"
    atext_completion = "atext_completion"
    text_completion = "text_completion"
    image_generation = "image_generation"
    aimage_generation = "aimage_generation"
    image_edit = "image_edit"
    aimage_edit = "aimage_edit"
    moderation = "moderation"
    amoderation = "amoderation"
    atranscription = "atranscription"
    transcription = "transcription"
    aspeech = "aspeech"
    speech = "speech"
    rerank = "rerank"
    arerank = "arerank"
    arealtime = "_arealtime"
    create_batch = "create_batch"
    acreate_batch = "acreate_batch"
    aretrieve_batch = "aretrieve_batch"
    retrieve_batch = "retrieve_batch"
    pass_through = "pass_through_endpoint"
    anthropic_messages = "anthropic_messages"
    get_assistants = "get_assistants"
    aget_assistants = "aget_assistants"
    create_assistants = "create_assistants"
    acreate_assistants = "acreate_assistants"
    delete_assistant = "delete_assistant"
    adelete_assistant = "adelete_assistant"
    acreate_thread = "acreate_thread"
    create_thread = "create_thread"
    aget_thread = "aget_thread"
    get_thread = "get_thread"
    a_add_message = "a_add_message"
    add_message = "add_message"
    aget_messages = "aget_messages"
    get_messages = "get_messages"
    arun_thread = "arun_thread"
    run_thread = "run_thread"
    arun_thread_stream = "arun_thread_stream"
    run_thread_stream = "run_thread_stream"
    afile_retrieve = "afile_retrieve"
    file_retrieve = "file_retrieve"
    afile_delete = "afile_delete"
    file_delete = "file_delete"
    afile_list = "afile_list"
    file_list = "file_list"
    acreate_file = "acreate_file"
    create_file = "create_file"
    afile_content = "afile_content"
    file_content = "file_content"
    create_fine_tuning_job = "create_fine_tuning_job"
    acreate_fine_tuning_job = "acreate_fine_tuning_job"
    acancel_fine_tuning_job = "acancel_fine_tuning_job"
    cancel_fine_tuning_job = "cancel_fine_tuning_job"
    alist_fine_tuning_jobs = "alist_fine_tuning_jobs"
    list_fine_tuning_jobs = "list_fine_tuning_jobs"
    aretrieve_fine_tuning_job = "aretrieve_fine_tuning_job"
    retrieve_fine_tuning_job = "retrieve_fine_tuning_job"
    responses = "responses"
    aresponses = "aresponses"
    alist_input_items = "alist_input_items"
    llm_passthrough_route = "llm_passthrough_route"
    allm_passthrough_route = "allm_passthrough_route"

    #########################################################
    # Google GenAI Native Call Types
    #########################################################
    generate_content = "generate_content"
    agenerate_content = "agenerate_content"
    generate_content_stream = "generate_content_stream"
    agenerate_content_stream = "agenerate_content_stream"

    #########################################################
    # MCP Call Types
    #########################################################
    call_mcp_tool = "call_mcp_tool"


CallTypesLiteral = Literal[
    "embedding",
    "aembedding",
    "completion",
    "acompletion",
    "atext_completion",
    "text_completion",
    "image_generation",
    "aimage_generation",
    "image_edit",
    "aimage_edit",
    "moderation",
    "amoderation",
    "atranscription",
    "transcription",
    "aspeech",
    "speech",
    "rerank",
    "arerank",
    "_arealtime",
    "create_batch",
    "acreate_batch",
    "pass_through_endpoint",
    "anthropic_messages",
    "aretrieve_batch",
    "retrieve_batch",
    "generate_content",
    "agenerate_content",
    "generate_content_stream",
    "agenerate_content_stream",
]


class PassthroughCallTypes(Enum):
    passthrough_image_generation = "passthrough-image-generation"


class TopLogprob(OpenAIObject):
    token: str
    """The token."""

    bytes: Optional[List[int]] = None
    """A list of integers representing the UTF-8 bytes representation of the token.

    Useful in instances where characters are represented by multiple tokens and
    their byte representations must be combined to generate the correct text
    representation. Can be `null` if there is no bytes representation for the token.
    """

    logprob: float
    """The log probability of this token, if it is within the top 20 most likely
    tokens.

    Otherwise, the value `-9999.0` is used to signify that the token is very
    unlikely.
    """


class ChatCompletionTokenLogprob(OpenAIObject):
    token: str
    """The token."""

    bytes: Optional[List[int]] = None
    """A list of integers representing the UTF-8 bytes representation of the token.

    Useful in instances where characters are represented by multiple tokens and
    their byte representations must be combined to generate the correct text
    representation. Can be `null` if there is no bytes representation for the token.
    """

    logprob: float
    """The log probability of this token, if it is within the top 20 most likely
    tokens.

    Otherwise, the value `-9999.0` is used to signify that the token is very
    unlikely.
    """

    top_logprobs: List[TopLogprob]
    """List of the most likely tokens and their log probability, at this token
    position.

    In rare cases, there may be fewer than the number of requested `top_logprobs`
    returned.
    """

    def __contains__(self, key):
        # Define custom behavior for the 'in' operator
        return hasattr(self, key)

    def get(self, key, default=None):
        # Custom .get() method to access attributes with a default value if the attribute doesn't exist
        return getattr(self, key, default)

    def __getitem__(self, key):
        # Allow dictionary-style access to attributes
        return getattr(self, key)


class ChoiceLogprobs(OpenAIObject):
    content: Optional[List[ChatCompletionTokenLogprob]] = None
    """A list of message content tokens with log probability information."""

    def __contains__(self, key):
        # Define custom behavior for the 'in' operator
        return hasattr(self, key)

    def get(self, key, default=None):
        # Custom .get() method to access attributes with a default value if the attribute doesn't exist
        return getattr(self, key, default)

    def __getitem__(self, key):
        # Allow dictionary-style access to attributes
        return getattr(self, key)


class FunctionCall(OpenAIObject):
    arguments: str
    name: Optional[str] = None


class Function(OpenAIObject):
    arguments: str
    name: Optional[
        str
    ]  # can be None - openai e.g.: ChoiceDeltaToolCallFunction(arguments='{"', name=None), type=None)

    def __init__(
        self,
        arguments: Optional[Union[Dict, str]] = None,
        name: Optional[str] = None,
        **params,
    ):
        if arguments is None:
            if params.get("parameters", None) is not None and isinstance(
                params["parameters"], dict
            ):
                arguments = json.dumps(params["parameters"])
                params.pop("parameters")
            else:
                arguments = ""
        elif isinstance(arguments, Dict):
            arguments = json.dumps(arguments)
        else:
            arguments = arguments

        name = name

        # Build a dictionary with the structure your BaseModel expects
        data = {"arguments": arguments, "name": name}

        super(Function, self).__init__(**data)

    def __contains__(self, key):
        # Define custom behavior for the 'in' operator
        return hasattr(self, key)

    def get(self, key, default=None):
        # Custom .get() method to access attributes with a default value if the attribute doesn't exist
        return getattr(self, key, default)

    def __getitem__(self, key):
        # Allow dictionary-style access to attributes
        return getattr(self, key)

    def __setitem__(self, key, value):
        # Allow dictionary-style assignment of attributes
        setattr(self, key, value)


class ChatCompletionDeltaToolCall(OpenAIObject):
    id: Optional[str] = None
    function: Function
    type: Optional[str] = None
    index: int

    def __contains__(self, key):
        # Define custom behavior for the 'in' operator
        return hasattr(self, key)

    def get(self, key, default=None):
        # Custom .get() method to access attributes with a default value if the attribute doesn't exist
        return getattr(self, key, default)

    def __getitem__(self, key):
        # Allow dictionary-style access to attributes
        return getattr(self, key)

    def __setitem__(self, key, value):
        # Allow dictionary-style assignment of attributes
        setattr(self, key, value)


class ChatCompletionMessageToolCall(OpenAIObject):
    def __init__(
        self,
        function: Union[Dict, Function],
        id: Optional[str] = None,
        type: Optional[str] = None,
        **params,
    ):
        super(ChatCompletionMessageToolCall, self).__init__(**params)
        if isinstance(function, Dict):
            self.function = Function(**function)
        else:
            self.function = function

        if id is not None:
            self.id = id
        else:
            self.id = f"{uuid.uuid4()}"

        if type is not None:
            self.type = type
        else:
            self.type = "function"

    def __contains__(self, key):
        # Define custom behavior for the 'in' operator
        return hasattr(self, key)

    def get(self, key, default=None):
        # Custom .get() method to access attributes with a default value if the attribute doesn't exist
        return getattr(self, key, default)

    def __getitem__(self, key):
        # Allow dictionary-style access to attributes
        return getattr(self, key)

    def __setitem__(self, key, value):
        # Allow dictionary-style assignment of attributes
        setattr(self, key, value)


from openai.types.chat.chat_completion_audio import ChatCompletionAudio


class ChatCompletionAudioResponse(ChatCompletionAudio):
    def __init__(
        self,
        data: str,
        expires_at: int,
        transcript: str,
        id: Optional[str] = None,
        **params,
    ):
        if id is not None:
            id = id
        else:
            id = f"{uuid.uuid4()}"
        super(ChatCompletionAudioResponse, self).__init__(
            data=data, expires_at=expires_at, transcript=transcript, id=id, **params
        )

    def __contains__(self, key):
        # Define custom behavior for the 'in' operator
        return hasattr(self, key)

    def get(self, key, default=None):
        # Custom .get() method to access attributes with a default value if the attribute doesn't exist
        return getattr(self, key, default)

    def __getitem__(self, key):
        # Allow dictionary-style access to attributes
        return getattr(self, key)

    def __setitem__(self, key, value):
        # Allow dictionary-style assignment of attributes
        setattr(self, key, value)


"""
Reference:
ChatCompletionMessage(content='This is a test', role='assistant', function_call=None, tool_calls=None))
"""


def add_provider_specific_fields(
    object: BaseModel, provider_specific_fields: Optional[Dict[str, Any]]
):
    if not provider_specific_fields:  # set if provider_specific_fields is not empty
        return
    setattr(object, "provider_specific_fields", provider_specific_fields)


class Message(OpenAIObject):
    content: Optional[str]
    role: Literal["assistant", "user", "system", "tool", "function"]
    tool_calls: Optional[List[ChatCompletionMessageToolCall]]
    function_call: Optional[FunctionCall]
    audio: Optional[ChatCompletionAudioResponse] = None
    reasoning_content: Optional[str] = None
    thinking_blocks: Optional[
        List[Union[ChatCompletionThinkingBlock, ChatCompletionRedactedThinkingBlock]]
    ] = None
    provider_specific_fields: Optional[Dict[str, Any]] = Field(
        default=None, exclude=True
    )
    annotations: Optional[List[ChatCompletionAnnotation]] = None

    def __init__(
        self,
        content: Optional[str] = None,
        role: Literal["assistant", "user", "system", "tool", "function"] = "assistant",
        function_call=None,
        tool_calls: Optional[list] = None,
        audio: Optional[ChatCompletionAudioResponse] = None,
        provider_specific_fields: Optional[Dict[str, Any]] = None,
        reasoning_content: Optional[str] = None,
        thinking_blocks: Optional[
            List[
                Union[ChatCompletionThinkingBlock, ChatCompletionRedactedThinkingBlock]
            ]
        ] = None,
        annotations: Optional[List[ChatCompletionAnnotation]] = None,
        **params,
    ):
        init_values: Dict[str, Any] = {
            "content": content,
            "role": role or "assistant",  # handle null input
            "function_call": (
                FunctionCall(**function_call) if function_call is not None else None
            ),
            "tool_calls": (
                [
                    (
                        ChatCompletionMessageToolCall(**tool_call)
                        if isinstance(tool_call, dict)
                        else tool_call
                    )
                    for tool_call in tool_calls
                ]
                if tool_calls is not None and len(tool_calls) > 0
                else None
            ),
        }

        if audio is not None:
            init_values["audio"] = audio

        if thinking_blocks is not None:
            init_values["thinking_blocks"] = thinking_blocks

        if annotations is not None:
            init_values["annotations"] = annotations

        if reasoning_content is not None:
            init_values["reasoning_content"] = reasoning_content

        super(Message, self).__init__(
            **init_values,  # type: ignore
            **params,
        )

        if audio is None:
            # delete audio from self
            # OpenAI compatible APIs like mistral API will raise an error if audio is passed in
            if hasattr(self, "audio"):
                del self.audio

        if annotations is None:
            # ensure default response matches OpenAI spec
            # Some OpenAI compatible APIs raise an error if annotations are passed in
            if hasattr(self, "annotations"):
                del self.annotations

        if reasoning_content is None:
            # ensure default response matches OpenAI spec
            if hasattr(self, "reasoning_content"):
                del self.reasoning_content

        if thinking_blocks is None:
            # ensure default response matches OpenAI spec
            if hasattr(self, "thinking_blocks"):
                del self.thinking_blocks

        add_provider_specific_fields(self, provider_specific_fields)

    def get(self, key, default=None):
        # Custom .get() method to access attributes with a default value if the attribute doesn't exist
        return getattr(self, key, default)

    def __getitem__(self, key):
        # Allow dictionary-style access to attributes
        return getattr(self, key)

    def __setitem__(self, key, value):
        # Allow dictionary-style assignment of attributes
        setattr(self, key, value)

    def json(self, **kwargs):  # type: ignore
        try:
            return self.model_dump()  # noqa
        except Exception:
            # if using pydantic v1
            return self.dict()


class Delta(OpenAIObject):
    reasoning_content: Optional[str] = None
    thinking_blocks: Optional[
        List[Union[ChatCompletionThinkingBlock, ChatCompletionRedactedThinkingBlock]]
    ] = None
    provider_specific_fields: Optional[Dict[str, Any]] = Field(default=None)

    def __init__(
        self,
        content=None,
        role=None,
        function_call=None,
        tool_calls=None,
        audio: Optional[ChatCompletionAudioResponse] = None,
        reasoning_content: Optional[str] = None,
        thinking_blocks: Optional[
            List[
                Union[ChatCompletionThinkingBlock, ChatCompletionRedactedThinkingBlock]
            ]
        ] = None,
        annotations: Optional[List[ChatCompletionAnnotation]] = None,
        **params,
    ):
        super(Delta, self).__init__(**params)
        add_provider_specific_fields(self, params.get("provider_specific_fields", {}))
        self.content = content
        self.role = role
        # Set default values and correct types
        self.function_call: Optional[Union[FunctionCall, Any]] = None
        self.tool_calls: Optional[List[Union[ChatCompletionDeltaToolCall, Any]]] = None
        self.audio: Optional[ChatCompletionAudioResponse] = None
        self.annotations: Optional[List[ChatCompletionAnnotation]] = None

        if reasoning_content is not None:
            self.reasoning_content = reasoning_content
        else:
            # ensure default response matches OpenAI spec
            del self.reasoning_content

        if thinking_blocks is not None:
            self.thinking_blocks = thinking_blocks
        else:
            # ensure default response matches OpenAI spec
            del self.thinking_blocks

        # Add annotations to the delta, ensure they are only on Delta if they exist (Match OpenAI spec)
        if annotations is not None:
            self.annotations = annotations
        else:
            del self.annotations

        if function_call is not None and isinstance(function_call, dict):
            self.function_call = FunctionCall(**function_call)
        else:
            self.function_call = function_call
        if tool_calls is not None and isinstance(tool_calls, list):
            self.tool_calls = []
            for tool_call in tool_calls:
                if isinstance(tool_call, dict):
                    if tool_call.get("index", None) is None:
                        tool_call["index"] = 0
                    self.tool_calls.append(ChatCompletionDeltaToolCall(**tool_call))
                elif isinstance(tool_call, ChatCompletionDeltaToolCall):
                    self.tool_calls.append(tool_call)
        else:
            self.tool_calls = tool_calls

        self.audio = audio

    def __contains__(self, key):
        # Define custom behavior for the 'in' operator
        return hasattr(self, key)

    def get(self, key, default=None):
        # Custom .get() method to access attributes with a default value if the attribute doesn't exist
        return getattr(self, key, default)

    def __getitem__(self, key):
        # Allow dictionary-style access to attributes
        return getattr(self, key)

    def __setitem__(self, key, value):
        # Allow dictionary-style assignment of attributes
        setattr(self, key, value)


class Choices(OpenAIObject):
    finish_reason: str
    index: int
    message: Message
    logprobs: Optional[Union[ChoiceLogprobs, Any]] = None

    provider_specific_fields: Optional[Dict[str, Any]] = Field(default=None)

    def __init__(
        self,
        finish_reason=None,
        index=0,
        message: Optional[Union[Message, dict]] = None,
        logprobs: Optional[Union[ChoiceLogprobs, dict, Any]] = None,
        enhancements=None,
        provider_specific_fields: Optional[Dict[str, Any]] = None,
        **params,
    ):
        if finish_reason is not None:
            params["finish_reason"] = map_finish_reason(finish_reason)
        else:
            params["finish_reason"] = "stop"
        if index is not None:
            params["index"] = index
        else:
            params["index"] = 0
        if message is None:
            params["message"] = Message()
        else:
            if isinstance(message, Message):
                params["message"] = message
            elif isinstance(message, dict):
                params["message"] = Message(**message)
        if logprobs is not None:
            if isinstance(logprobs, dict):
                params["logprobs"] = ChoiceLogprobs(**logprobs)
            else:
                params["logprobs"] = logprobs
        else:
            params["logprobs"] = None
        super(Choices, self).__init__(**params)

        if enhancements is not None:
            self.enhancements = enhancements

        self.provider_specific_fields = provider_specific_fields

        if self.logprobs is None:
            del self.logprobs
        if self.provider_specific_fields is None:
            del self.provider_specific_fields

    def __contains__(self, key):
        # Define custom behavior for the 'in' operator
        return hasattr(self, key)

    def get(self, key, default=None):
        # Custom .get() method to access attributes with a default value if the attribute doesn't exist
        return getattr(self, key, default)

    def __getitem__(self, key):
        # Allow dictionary-style access to attributes
        return getattr(self, key)

    def __setitem__(self, key, value):
        # Allow dictionary-style assignment of attributes
        setattr(self, key, value)


class CompletionTokensDetailsWrapper(
    CompletionTokensDetails
):  # wrapper for older openai versions
    text_tokens: Optional[int] = None
    """Text tokens generated by the model."""


class PromptTokensDetailsWrapper(
    PromptTokensDetails
):  # wrapper for older openai versions
    text_tokens: Optional[int] = None
    """Text tokens sent to the model."""

    image_tokens: Optional[int] = None
    """Image tokens sent to the model."""

    web_search_requests: Optional[int] = None
    """Number of web search requests made by the tool call. Used for Anthropic to calculate web search cost."""

    character_count: Optional[int] = None
    """Character count sent to the model. Used for Vertex AI multimodal embeddings."""

    image_count: Optional[int] = None
    """Number of images sent to the model. Used for Vertex AI multimodal embeddings."""

    video_length_seconds: Optional[float] = None
    """Length of videos sent to the model. Used for Vertex AI multimodal embeddings."""

    def __init__(self, *args, **kwargs):
        super().__init__(*args, **kwargs)
        if self.character_count is None:
            del self.character_count
        if self.image_count is None:
            del self.image_count
        if self.video_length_seconds is None:
            del self.video_length_seconds
        if self.web_search_requests is None:
            del self.web_search_requests


class ServerToolUse(BaseModel):
    web_search_requests: Optional[int]


class Usage(CompletionUsage):
    _cache_creation_input_tokens: int = PrivateAttr(
        0
    )  # hidden param for prompt caching. Might change, once openai introduces their equivalent.
    _cache_read_input_tokens: int = PrivateAttr(
        0
    )  # hidden param for prompt caching. Might change, once openai introduces their equivalent.

    server_tool_use: Optional[ServerToolUse] = None
    cost: Optional[float] = None

    completion_tokens_details: Optional[CompletionTokensDetailsWrapper] = None
    """Breakdown of tokens used in a completion."""

    prompt_tokens_details: Optional[PromptTokensDetailsWrapper] = None
    """Breakdown of tokens used in the prompt."""

    def __init__(
        self,
        prompt_tokens: Optional[int] = None,
        completion_tokens: Optional[int] = None,
        total_tokens: Optional[int] = None,
        reasoning_tokens: Optional[int] = None,
        prompt_tokens_details: Optional[
            Union[PromptTokensDetailsWrapper, PromptTokensDetails, dict]
        ] = None,
        completion_tokens_details: Optional[
            Union[CompletionTokensDetailsWrapper, dict]
        ] = None,
        server_tool_use: Optional[ServerToolUse] = None,
        cost: Optional[float] = None,
        **params,
    ):
        # handle reasoning_tokens
        _completion_tokens_details: Optional[CompletionTokensDetailsWrapper] = None
        if reasoning_tokens:
            text_tokens = (
                completion_tokens - reasoning_tokens if completion_tokens else None
            )
            completion_tokens_details = CompletionTokensDetailsWrapper(
                reasoning_tokens=reasoning_tokens, text_tokens=text_tokens
            )

        # Ensure completion_tokens_details is properly handled
        if completion_tokens_details:
            if isinstance(completion_tokens_details, dict):
                _completion_tokens_details = CompletionTokensDetailsWrapper(
                    **completion_tokens_details
                )
            elif isinstance(completion_tokens_details, CompletionTokensDetails):
                _completion_tokens_details = completion_tokens_details

        # handle prompt_tokens_details
        _prompt_tokens_details: Optional[PromptTokensDetailsWrapper] = None

        if prompt_tokens_details:
            if isinstance(prompt_tokens_details, dict):
                _prompt_tokens_details = PromptTokensDetailsWrapper(
                    **prompt_tokens_details
                )
            elif isinstance(prompt_tokens_details, PromptTokensDetails):
                _prompt_tokens_details = PromptTokensDetailsWrapper(
                    **prompt_tokens_details.model_dump()
                )
            elif isinstance(prompt_tokens_details, PromptTokensDetailsWrapper):
                _prompt_tokens_details = prompt_tokens_details

        ## DEEPSEEK MAPPING ##
        if "prompt_cache_hit_tokens" in params and isinstance(
            params["prompt_cache_hit_tokens"], int
        ):
            if _prompt_tokens_details is None:
                _prompt_tokens_details = PromptTokensDetailsWrapper(
                    cached_tokens=params["prompt_cache_hit_tokens"]
                )
            else:
                _prompt_tokens_details.cached_tokens = params["prompt_cache_hit_tokens"]

        ## ANTHROPIC MAPPING ##
        if "cache_read_input_tokens" in params and isinstance(
            params["cache_read_input_tokens"], int
        ):
            if _prompt_tokens_details is None:
                _prompt_tokens_details = PromptTokensDetailsWrapper(
                    cached_tokens=params["cache_read_input_tokens"]
                )
            else:
                _prompt_tokens_details.cached_tokens = params["cache_read_input_tokens"]

        super().__init__(
            prompt_tokens=prompt_tokens or 0,
            completion_tokens=completion_tokens or 0,
            total_tokens=total_tokens or 0,
            completion_tokens_details=_completion_tokens_details or None,
            prompt_tokens_details=_prompt_tokens_details or None,
        )

        if server_tool_use is not None:
            self.server_tool_use = server_tool_use
        else:  # maintain openai compatibility in usage object if possible
            del self.server_tool_use

        if cost is not None:
            self.cost = cost
        else:
            del self.cost

        ## ANTHROPIC MAPPING ##
        if "cache_creation_input_tokens" in params and isinstance(
            params["cache_creation_input_tokens"], int
        ):
            self._cache_creation_input_tokens = params["cache_creation_input_tokens"]

        if "cache_read_input_tokens" in params and isinstance(
            params["cache_read_input_tokens"], int
        ):
            self._cache_read_input_tokens = params["cache_read_input_tokens"]

        ## DEEPSEEK MAPPING ##
        if "prompt_cache_hit_tokens" in params and isinstance(
            params["prompt_cache_hit_tokens"], int
        ):
            self._cache_read_input_tokens = params["prompt_cache_hit_tokens"]

        for k, v in params.items():
            setattr(self, k, v)

    def __contains__(self, key):
        # Define custom behavior for the 'in' operator
        return hasattr(self, key)

    def get(self, key, default=None):
        # Custom .get() method to access attributes with a default value if the attribute doesn't exist
        return getattr(self, key, default)

    def __getitem__(self, key):
        # Allow dictionary-style access to attributes
        return getattr(self, key)

    def __setitem__(self, key, value):
        # Allow dictionary-style assignment of attributes
        setattr(self, key, value)


class StreamingChoices(OpenAIObject):
    def __init__(
        self,
        finish_reason=None,
        index=0,
        delta: Optional[Delta] = None,
        logprobs=None,
        enhancements=None,
        **params,
    ):
        # Fix Perplexity return both delta and message cause OpenWebUI repect text
        # https://github.com/BerriAI/litellm/issues/8455
        params.pop("message", None)
        super(StreamingChoices, self).__init__(**params)
        if finish_reason:
            self.finish_reason = map_finish_reason(finish_reason)
        else:
            self.finish_reason = None
        self.index = index
        if delta is not None:
            if isinstance(delta, Delta):
                self.delta = delta
            elif isinstance(delta, dict):
                self.delta = Delta(**delta)
        else:
            self.delta = Delta()
        if enhancements is not None:
            self.enhancements = enhancements

        if logprobs is not None and isinstance(logprobs, dict):
            self.logprobs = ChoiceLogprobs(**logprobs)
        else:
            self.logprobs = logprobs  # type: ignore

    def __contains__(self, key):
        # Define custom behavior for the 'in' operator
        return hasattr(self, key)

    def get(self, key, default=None):
        # Custom .get() method to access attributes with a default value if the attribute doesn't exist
        return getattr(self, key, default)

    def __getitem__(self, key):
        # Allow dictionary-style access to attributes
        return getattr(self, key)

    def __setitem__(self, key, value):
        # Allow dictionary-style assignment of attributes
        setattr(self, key, value)


class StreamingChatCompletionChunk(OpenAIChatCompletionChunk):
    def __init__(self, **kwargs):
        new_choices = []
        for choice in kwargs["choices"]:
            new_choice = StreamingChoices(**choice).model_dump()
            new_choices.append(new_choice)
        kwargs["choices"] = new_choices

        super().__init__(**kwargs)


from openai.types.chat import ChatCompletionChunk


class ModelResponseBase(OpenAIObject):
    id: str
    """A unique identifier for the completion."""

    created: int
    """The Unix timestamp (in seconds) of when the completion was created."""

    model: Optional[str] = None
    """The model used for completion."""

    object: str
    """The object type, which is always "text_completion" """

    system_fingerprint: Optional[str] = None
    """This fingerprint represents the backend configuration that the model runs with.

    Can be used in conjunction with the `seed` request parameter to understand when
    backend changes have been made that might impact determinism.
    """

    _hidden_params: dict = {}

    _response_headers: Optional[dict] = None


class ModelResponseStream(ModelResponseBase):
    choices: List[StreamingChoices]
    provider_specific_fields: Optional[Dict[str, Any]] = Field(default=None)

    def __init__(
        self,
        choices: Optional[
            Union[List[StreamingChoices], Union[StreamingChoices, dict, BaseModel]]
        ] = None,
        id: Optional[str] = None,
        created: Optional[int] = None,
        provider_specific_fields: Optional[Dict[str, Any]] = None,
        **kwargs,
    ):
        if choices is not None and isinstance(choices, list):
            new_choices = []
            for choice in choices:
                _new_choice = None
                if isinstance(choice, StreamingChoices):
                    _new_choice = choice
                elif isinstance(choice, dict):
                    _new_choice = StreamingChoices(**choice)
                elif isinstance(choice, BaseModel):
                    _new_choice = StreamingChoices(**choice.model_dump())
                new_choices.append(_new_choice)
            kwargs["choices"] = new_choices
        else:
            kwargs["choices"] = [StreamingChoices()]

        if id is None:
            id = _generate_id()
        else:
            id = id
        if created is None:
            created = int(time.time())
        else:
            created = created

        if (
            "usage" in kwargs
            and kwargs["usage"] is not None
            and isinstance(kwargs["usage"], dict)
        ):
            kwargs["usage"] = Usage(**kwargs["usage"])

        kwargs["id"] = id
        kwargs["created"] = created
        kwargs["object"] = "chat.completion.chunk"
        kwargs["provider_specific_fields"] = provider_specific_fields

        super().__init__(**kwargs)

    def __contains__(self, key):
        # Define custom behavior for the 'in' operator
        return hasattr(self, key)

    def get(self, key, default=None):
        # Custom .get() method to access attributes with a default value if the attribute doesn't exist
        return getattr(self, key, default)

    def __getitem__(self, key):
        # Allow dictionary-style access to attributes
        return getattr(self, key)

    def json(self, **kwargs):  # type: ignore
        try:
            return self.model_dump()  # noqa
        except Exception:
            # if using pydantic v1
            return self.dict()


class ModelResponse(ModelResponseBase):
    choices: List[Union[Choices, StreamingChoices]]
    """The list of completion choices the model generated for the input prompt."""

    def __init__(
        self,
        id=None,
        choices=None,
        created=None,
        model=None,
        object=None,
        system_fingerprint=None,
        usage=None,
        stream=None,
        stream_options=None,
        response_ms=None,
        hidden_params=None,
        _response_headers=None,
        **params,
    ) -> None:
        if stream is not None and stream is True:
            object = "chat.completion.chunk"
            if choices is not None and isinstance(choices, list):
                new_choices = []
                for choice in choices:
                    _new_choice = None
                    if isinstance(choice, StreamingChoices):
                        _new_choice = choice
                    elif isinstance(choice, dict):
                        _new_choice = StreamingChoices(**choice)
                    elif isinstance(choice, BaseModel):
                        _new_choice = StreamingChoices(**choice.model_dump())
                    new_choices.append(_new_choice)
                choices = new_choices
            else:
                choices = [StreamingChoices()]
        else:
            object = "chat.completion"
            if choices is not None and isinstance(choices, list):
                new_choices = []
                for choice in choices:
                    if isinstance(choice, Choices):
                        _new_choice = choice  # type: ignore
                    elif isinstance(choice, dict):
                        _new_choice = Choices(**choice)  # type: ignore
                    else:
                        _new_choice = choice
                    new_choices.append(_new_choice)
                choices = new_choices
            else:
                choices = [Choices()]
        if id is None:
            id = _generate_id()
        else:
            id = id
        if created is None:
            created = int(time.time())
        else:
            created = created
        model = model
        if usage is not None:
            if isinstance(usage, dict):
                usage = Usage(**usage)
            else:
                usage = usage
        elif stream is None or stream is False:
            usage = Usage()
        if hidden_params:
            self._hidden_params = hidden_params

        if _response_headers:
            self._response_headers = _response_headers

        init_values = {
            "id": id,
            "choices": choices,
            "created": created,
            "model": model,
            "object": object,
            "system_fingerprint": system_fingerprint,
        }

        if usage is not None:
            init_values["usage"] = usage

        super().__init__(
            **init_values,
            **params,
        )

    def __contains__(self, key):
        # Define custom behavior for the 'in' operator
        return hasattr(self, key)

    def get(self, key, default=None):
        # Custom .get() method to access attributes with a default value if the attribute doesn't exist
        return getattr(self, key, default)

    def __getitem__(self, key):
        # Allow dictionary-style access to attributes
        return getattr(self, key)

    def json(self, **kwargs):  # type: ignore
        try:
            return self.model_dump()  # noqa
        except Exception:
            # if using pydantic v1
            return self.dict()


class Embedding(OpenAIObject):
    embedding: Union[list, str] = []
    index: int
    object: Literal["embedding"]

    def get(self, key, default=None):
        # Custom .get() method to access attributes with a default value if the attribute doesn't exist
        return getattr(self, key, default)

    def __getitem__(self, key):
        # Allow dictionary-style access to attributes
        return getattr(self, key)

    def __setitem__(self, key, value):
        # Allow dictionary-style assignment of attributes
        setattr(self, key, value)


class EmbeddingResponse(OpenAIObject):
    model: Optional[str] = None
    """The model used for embedding."""

    data: List
    """The actual embedding value"""

    object: Literal["list"]
    """The object type, which is always "list" """

    usage: Optional[Usage] = None
    """Usage statistics for the embedding request."""

    _hidden_params: dict = {}
    _response_headers: Optional[Dict] = None
    _response_ms: Optional[float] = None

    def __init__(
        self,
        model: Optional[str] = None,
        usage: Optional[Usage] = None,
        response_ms=None,
        data: Optional[Union[List, List[Embedding]]] = None,
        hidden_params=None,
        _response_headers=None,
        **params,
    ):
        object = "list"
        if response_ms:
            _response_ms = response_ms
        else:
            _response_ms = None
        if data:
            data = data
        else:
            data = []

        if usage:
            usage = usage
        else:
            usage = Usage()

        if _response_headers:
            self._response_headers = _response_headers

        model = model
        super().__init__(model=model, object=object, data=data, usage=usage)  # type: ignore

    def __contains__(self, key):
        # Define custom behavior for the 'in' operator
        return hasattr(self, key)

    def get(self, key, default=None):
        # Custom .get() method to access attributes with a default value if the attribute doesn't exist
        return getattr(self, key, default)

    def __getitem__(self, key):
        # Allow dictionary-style access to attributes
        return getattr(self, key)

    def __setitem__(self, key, value):
        # Allow dictionary-style assignment of attributes
        setattr(self, key, value)

    def json(self, **kwargs):  # type: ignore
        try:
            return self.model_dump()  # noqa
        except Exception:
            # if using pydantic v1
            return self.dict()


class Logprobs(OpenAIObject):
    text_offset: Optional[List[int]]
    token_logprobs: Optional[List[Union[float, None]]]
    tokens: Optional[List[str]]
    top_logprobs: Optional[List[Union[Dict[str, float], None]]]


class TextChoices(OpenAIObject):
    def __init__(self, finish_reason=None, index=0, text=None, logprobs=None, **params):
        super(TextChoices, self).__init__(**params)
        if finish_reason:
            self.finish_reason = map_finish_reason(finish_reason)
        else:
            self.finish_reason = None
        self.index = index
        if text is not None:
            self.text = text
        else:
            self.text = None
        if logprobs is None:
            self.logprobs = None
        else:
            if isinstance(logprobs, dict):
                self.logprobs = Logprobs(**logprobs)
            else:
                self.logprobs = logprobs

    def __contains__(self, key):
        # Define custom behavior for the 'in' operator
        return hasattr(self, key)

    def get(self, key, default=None):
        # Custom .get() method to access attributes with a default value if the attribute doesn't exist
        return getattr(self, key, default)

    def __getitem__(self, key):
        # Allow dictionary-style access to attributes
        return getattr(self, key)

    def __setitem__(self, key, value):
        # Allow dictionary-style assignment of attributes
        setattr(self, key, value)

    def json(self, **kwargs):  # type: ignore
        try:
            return self.model_dump()  # noqa
        except Exception:
            # if using pydantic v1
            return self.dict()


class TextCompletionResponse(OpenAIObject):
    """
    {
        "id": response["id"],
        "object": "text_completion",
        "created": response["created"],
        "model": response["model"],
        "choices": [
        {
            "text": response["choices"][0]["message"]["content"],
            "index": response["choices"][0]["index"],
            "logprobs": transformed_logprobs,
            "finish_reason": response["choices"][0]["finish_reason"]
        }
        ],
        "usage": response["usage"]
    }
    """

    id: str
    object: str
    created: int
    model: Optional[str]
    choices: List[TextChoices]
    usage: Optional[Usage]
    _response_ms: Optional[int] = None
    _hidden_params: HiddenParams

    def __init__(
        self,
        id=None,
        choices=None,
        created=None,
        model=None,
        usage=None,
        stream=False,
        response_ms=None,
        object=None,
        **params,
    ):
        if stream:
            object = "text_completion.chunk"
            choices = [TextChoices()]
        else:
            object = "text_completion"
            if choices is not None and isinstance(choices, list):
                new_choices = []
                for choice in choices:
                    _new_choice = None
                    if isinstance(choice, TextChoices):
                        _new_choice = choice
                    elif isinstance(choice, dict):
                        _new_choice = TextChoices(**choice)
                    new_choices.append(_new_choice)
                choices = new_choices
            else:
                choices = [TextChoices()]
        if object is not None:
            object = object
        if id is None:
            id = _generate_id()
        else:
            id = id
        if created is None:
            created = int(time.time())
        else:
            created = created

        model = model
        if usage:
            usage = usage
        else:
            usage = Usage()

        super(TextCompletionResponse, self).__init__(
            id=id,  # type: ignore
            object=object,  # type: ignore
            created=created,  # type: ignore
            model=model,  # type: ignore
            choices=choices,  # type: ignore
            usage=usage,  # type: ignore
            **params,
        )

        if response_ms:
            self._response_ms = response_ms
        else:
            self._response_ms = None
        self._hidden_params = HiddenParams()

    def __contains__(self, key):
        # Define custom behavior for the 'in' operator
        return hasattr(self, key)

    def get(self, key, default=None):
        # Custom .get() method to access attributes with a default value if the attribute doesn't exist
        return getattr(self, key, default)

    def __getitem__(self, key):
        # Allow dictionary-style access to attributes
        return getattr(self, key)

    def __setitem__(self, key, value):
        # Allow dictionary-style assignment of attributes
        setattr(self, key, value)


from openai.types.images_response import Image as OpenAIImage


class ImageObject(OpenAIImage):
    """
    Represents the url or the content of an image generated by the OpenAI API.

    Attributes:
    b64_json: The base64-encoded JSON of the generated image, if response_format is b64_json.
    url: The URL of the generated image, if response_format is url (default).
    revised_prompt: The prompt that was used to generate the image, if there was any revision to the prompt.

    https://platform.openai.com/docs/api-reference/images/object
    """

    b64_json: Optional[str] = None
    url: Optional[str] = None
    revised_prompt: Optional[str] = None

    def __init__(self, b64_json=None, url=None, revised_prompt=None, **kwargs):
        super().__init__(b64_json=b64_json, url=url, revised_prompt=revised_prompt)  # type: ignore

    def __contains__(self, key):
        # Define custom behavior for the 'in' operator
        return hasattr(self, key)

    def get(self, key, default=None):
        # Custom .get() method to access attributes with a default value if the attribute doesn't exist
        return getattr(self, key, default)

    def __getitem__(self, key):
        # Allow dictionary-style access to attributes
        return getattr(self, key)

    def __setitem__(self, key, value):
        # Allow dictionary-style assignment of attributes
        setattr(self, key, value)

    def json(self, **kwargs):  # type: ignore
        try:
            return self.model_dump()  # noqa
        except Exception:
            # if using pydantic v1
            return self.dict()


class ImageUsageInputTokensDetails(BaseLiteLLMOpenAIResponseObject):
    image_tokens: int
    """The number of image tokens in the input prompt."""

    text_tokens: int
    """The number of text tokens in the input prompt."""


class ImageUsage(BaseLiteLLMOpenAIResponseObject):
    input_tokens: int
    """The number of tokens (images and text) in the input prompt."""

    input_tokens_details: ImageUsageInputTokensDetails
    """The input tokens detailed information for the image generation."""

    output_tokens: int
    """The number of image tokens in the output image."""

    total_tokens: int
    """The total number of tokens (images and text) used for the image generation."""


from openai.types.images_response import ImagesResponse as OpenAIImageResponse


class ImageResponse(OpenAIImageResponse, BaseLiteLLMOpenAIResponseObject):
    _hidden_params: dict = {}

    usage: Optional[ImageUsage] = None  # type: ignore
    """
    Users might use litellm with older python versions, we don't want this to break for them.
    Happens when their OpenAIImageResponse has the old OpenAI usage class.
    """

    model_config = ConfigDict(extra="allow", protected_namespaces=())

    def __init__(
        self,
        created: Optional[int] = None,
        data: Optional[List[ImageObject]] = None,
        response_ms=None,
        usage: Optional[ImageUsage] = None,
        hidden_params: Optional[dict] = None,
        **kwargs,
    ):
        if response_ms:
            _response_ms = response_ms
        else:
            _response_ms = None
        if data:
            data = data
        else:
            data = []

        if created:
            created = created
        else:
            created = int(time.time())

        _data: List[OpenAIImage] = []
        for d in data:
            if isinstance(d, dict):
                _data.append(ImageObject(**d))
            elif isinstance(d, BaseModel):
                _data.append(ImageObject(**d.model_dump()))

        _usage = usage or ImageUsage(
            input_tokens=0,
            input_tokens_details=ImageUsageInputTokensDetails(
                image_tokens=0,
                text_tokens=0,
            ),
            output_tokens=0,
            total_tokens=0,
        )
        super().__init__(created=created, data=_data, usage=_usage)  # type: ignore
        self._hidden_params = hidden_params or {}

    def __contains__(self, key):
        # Define custom behavior for the 'in' operator
        return hasattr(self, key)

    def get(self, key, default=None):
        # Custom .get() method to access attributes with a default value if the attribute doesn't exist
        return getattr(self, key, default)

    def __getitem__(self, key):
        # Allow dictionary-style access to attributes
        return getattr(self, key)

    def __setitem__(self, key, value):
        # Allow dictionary-style assignment of attributes
        setattr(self, key, value)

    def json(self, **kwargs):  # type: ignore
        try:
            return self.model_dump()  # noqa
        except Exception:
            # if using pydantic v1
            return self.dict()


class TranscriptionResponse(OpenAIObject):
    text: Optional[str] = None

    _hidden_params: dict = {}
    _response_headers: Optional[dict] = None

    def __init__(self, text=None):
        super().__init__(text=text)  # type: ignore

    def __contains__(self, key):
        # Define custom behavior for the 'in' operator
        return hasattr(self, key)

    def get(self, key, default=None):
        # Custom .get() method to access attributes with a default value if the attribute doesn't exist
        return getattr(self, key, default)

    def __getitem__(self, key):
        # Allow dictionary-style access to attributes
        return getattr(self, key)

    def __setitem__(self, key, value):
        # Allow dictionary-style assignment of attributes
        setattr(self, key, value)

    def json(self, **kwargs):  # type: ignore
        try:
            return self.model_dump()  # noqa
        except Exception:
            # if using pydantic v1
            return self.dict()


class GenericImageParsingChunk(TypedDict):
    type: str
    media_type: str
    data: str


class ResponseFormatChunk(TypedDict, total=False):
    type: Required[Literal["json_object", "text"]]
    response_schema: dict


class LoggedLiteLLMParams(TypedDict, total=False):
    force_timeout: Optional[float]
    custom_llm_provider: Optional[str]
    api_base: Optional[str]
    litellm_call_id: Optional[str]
    model_alias_map: Optional[dict]
    metadata: Optional[dict]
    model_info: Optional[dict]
    proxy_server_request: Optional[dict]
    acompletion: Optional[bool]
    preset_cache_key: Optional[str]
    no_log: Optional[bool]
    input_cost_per_second: Optional[float]
    input_cost_per_token: Optional[float]
    output_cost_per_token: Optional[float]
    output_cost_per_second: Optional[float]
    cooldown_time: Optional[float]


class AdapterCompletionStreamWrapper:
    def __init__(self, completion_stream):
        self.completion_stream = completion_stream

    def __iter__(self):
        return self

    def __aiter__(self):
        return self

    def __next__(self):
        try:
            for chunk in self.completion_stream:
                if chunk == "None" or chunk is None:
                    raise Exception
                return chunk
            raise StopIteration
        except StopIteration:
            raise StopIteration
        except Exception as e:
            print(f"AdapterCompletionStreamWrapper - {e}")  # noqa

    async def __anext__(self):
        try:
            async for chunk in self.completion_stream:
                if chunk == "None" or chunk is None:
                    raise Exception
                return chunk
            raise StopIteration
        except StopIteration:
            raise StopAsyncIteration


class StandardLoggingUserAPIKeyMetadata(TypedDict):
    user_api_key_hash: Optional[str]  # hash of the litellm virtual key used
    user_api_key_alias: Optional[str]
    user_api_key_org_id: Optional[str]
    user_api_key_team_id: Optional[str]
    user_api_key_user_id: Optional[str]
    user_api_key_user_email: Optional[str]
    user_api_key_team_alias: Optional[str]
    user_api_key_end_user_id: Optional[str]
    user_api_key_request_route: Optional[str]


class StandardLoggingMCPToolCall(TypedDict, total=False):
    name: str
    """
    Name of the tool to call
    """
    arguments: dict
    """
    Arguments to pass to the tool
    """
    result: dict
    """
    Result of the tool call
    """

    mcp_server_name: Optional[str]
    """
    Name of the MCP server that the tool call was made to
    """

    mcp_server_logo_url: Optional[str]
    """
    Optional logo URL of the MCP server that the tool call was made to

    (this is to render the logo on the logs page on litellm ui)
    """

    namespaced_tool_name: Optional[str]
    """
    Namespaced tool name of the MCP tool that the tool call was made to

    Includes the server name prefix if it exists - eg. `deepwiki-mcp/get_page_content`
    """

    mcp_server_cost_info: Optional[MCPServerCostInfo]
    """
    Cost per query for the MCP server tool call
    """


class StandardLoggingVectorStoreRequest(TypedDict, total=False):
    """
    Logging information for a vector store request/payload
    """

    vector_store_id: Optional[str]
    """
    ID of the vector store
    """

    custom_llm_provider: Optional[str]
    """
    Custom LLM provider the vector store is associated with eg. bedrock, openai, anthropic, etc.
    """

    query: Optional[str]
    """
    Query to the vector store
    """

    vector_store_search_response: Optional[VectorStoreSearchResponse]
    """
    OpenAI format vector store search response
    """

    start_time: Optional[float]
    """
    Start time of the vector store request
    """

    end_time: Optional[float]
    """
    End time of the vector store request
    """


class StandardBuiltInToolsParams(TypedDict, total=False):
    """
    Standard built-in OpenAItools parameters

    This is used to calculate the cost of built-in tools, insert any standard built-in tools parameters here

    OpenAI charges users based on the `web_search_options` parameter
    """

    web_search_options: Optional[WebSearchOptions]
    file_search: Optional[FileSearchTool]


class StandardLoggingPromptManagementMetadata(TypedDict):
    prompt_id: str
    prompt_variables: Optional[dict]
    prompt_integration: str


class StandardLoggingMetadata(StandardLoggingUserAPIKeyMetadata):
    """
    Specific metadata k,v pairs logged to integration for easier cost tracking and prompt management
    """

    spend_logs_metadata: Optional[
        dict
    ]  # special param to log k,v pairs to spendlogs for a call
    requester_ip_address: Optional[str]
    requester_metadata: Optional[dict]
    requester_custom_headers: Optional[
        Dict[str, str]
    ]  # Log any custom (`x-`) headers sent by the client to the proxy.
    prompt_management_metadata: Optional[StandardLoggingPromptManagementMetadata]
    mcp_tool_call_metadata: Optional[StandardLoggingMCPToolCall]
    vector_store_request_metadata: Optional[List[StandardLoggingVectorStoreRequest]]
    applied_guardrails: Optional[List[str]]
    usage_object: Optional[dict]
    cold_storage_object_key: Optional[str]  # S3/GCS object key for cold storage retrieval


class StandardLoggingAdditionalHeaders(TypedDict, total=False):
    x_ratelimit_limit_requests: int
    x_ratelimit_limit_tokens: int
    x_ratelimit_remaining_requests: int
    x_ratelimit_remaining_tokens: int


class StandardLoggingHiddenParams(TypedDict):
    model_id: Optional[
        str
    ]  # id of the model in the router, separates multiple models with the same name but different credentials
    cache_key: Optional[str]
    api_base: Optional[str]
    response_cost: Optional[str]
    litellm_overhead_time_ms: Optional[float]
    additional_headers: Optional[StandardLoggingAdditionalHeaders]
    batch_models: Optional[List[str]]
    litellm_model_name: Optional[str]  # the model name sent to the provider by litellm
    usage_object: Optional[dict]


class StandardLoggingModelInformation(TypedDict):
    model_map_key: str
    model_map_value: Optional[ModelInfo]


class StandardLoggingModelCostFailureDebugInformation(TypedDict, total=False):
    """
    Debug information, if cost tracking fails.

    Avoid logging sensitive information like response or optional params
    """

    error_str: Required[str]
    traceback_str: Required[str]
    model: str
    cache_hit: Optional[bool]
    custom_llm_provider: Optional[str]
    base_model: Optional[str]
    call_type: str
    custom_pricing: Optional[bool]


class StandardLoggingPayloadErrorInformation(TypedDict, total=False):
    error_code: Optional[str]
    error_class: Optional[str]
    llm_provider: Optional[str]
    traceback: Optional[str]
    error_message: Optional[str]


class GuardrailMode(TypedDict, total=False):
    tags: Optional[Dict[str, str]]
    default: Optional[str]


class StandardLoggingGuardrailInformation(TypedDict, total=False):
    guardrail_name: Optional[str]
    guardrail_mode: Optional[
        Union[GuardrailEventHooks, List[GuardrailEventHooks], GuardrailMode]
    ]
    guardrail_request: Optional[dict]
    guardrail_response: Optional[Union[dict, str, List[dict]]]
    guardrail_status: Literal["success", "failure"]
    start_time: Optional[float]
    end_time: Optional[float]
    duration: Optional[float]
    """
    Duration of the guardrail in seconds
    """

    masked_entity_count: Optional[Dict[str, int]]
    """
    Count of masked entities
    {
        "CREDIT_CARD": 2,
        "PHONE": 1
    }
    """


StandardLoggingPayloadStatus = Literal["success", "failure"]


class StandardLoggingPayload(TypedDict):
    id: str
    trace_id: str  # Trace multiple LLM calls belonging to same overall request (e.g. fallbacks/retries)
    call_type: str
    stream: Optional[bool]
    response_cost: float
    response_cost_failure_debug_info: Optional[
        StandardLoggingModelCostFailureDebugInformation
    ]
    status: StandardLoggingPayloadStatus
    custom_llm_provider: Optional[str]
    total_tokens: int
    prompt_tokens: int
    completion_tokens: int
    startTime: float  # Note: making this camelCase was a mistake, everything should be snake case
    endTime: float
    completionStartTime: float
    response_time: float
    model_map_information: StandardLoggingModelInformation
    model: str
    model_id: Optional[str]
    model_group: Optional[str]
    api_base: str
    metadata: StandardLoggingMetadata
    cache_hit: Optional[bool]
    cache_key: Optional[str]
    saved_cache_cost: float
    request_tags: list
    end_user: Optional[str]
    requester_ip_address: Optional[str]
    messages: Optional[Union[str, list, dict]]
    response: Optional[Union[str, list, dict]]
    error_str: Optional[str]
    error_information: Optional[StandardLoggingPayloadErrorInformation]
    model_parameters: dict
    hidden_params: StandardLoggingHiddenParams
    guardrail_information: Optional[StandardLoggingGuardrailInformation]
    standard_built_in_tools_params: Optional[StandardBuiltInToolsParams]


from typing import AsyncIterator, Iterator


class CustomStreamingDecoder:
    async def aiter_bytes(
        self, iterator: AsyncIterator[bytes]
    ) -> AsyncIterator[
        Optional[Union[GenericStreamingChunk, StreamingChatCompletionChunk]]
    ]:
        raise NotImplementedError

    def iter_bytes(
        self, iterator: Iterator[bytes]
    ) -> Iterator[Optional[Union[GenericStreamingChunk, StreamingChatCompletionChunk]]]:
        raise NotImplementedError


class StandardPassThroughResponseObject(TypedDict):
    response: str


OPENAI_RESPONSE_HEADERS = [
    "x-ratelimit-remaining-requests",
    "x-ratelimit-remaining-tokens",
    "x-ratelimit-limit-requests",
    "x-ratelimit-limit-tokens",
    "x-ratelimit-reset-requests",
    "x-ratelimit-reset-tokens",
]


class StandardCallbackDynamicParams(TypedDict, total=False):
    # Langfuse dynamic params
    langfuse_public_key: Optional[str]
    langfuse_secret: Optional[str]
    langfuse_secret_key: Optional[str]
    langfuse_host: Optional[str]

    # Langfuse prompt version
    langfuse_prompt_version: Optional[int]

    # GCS dynamic params
    gcs_bucket_name: Optional[str]
    gcs_path_service_account: Optional[str]

    # Langsmith dynamic params
    langsmith_api_key: Optional[str]
    langsmith_project: Optional[str]
    langsmith_base_url: Optional[str]

    # Humanloop dynamic params
    humanloop_api_key: Optional[str]

    # Arize dynamic params
    arize_api_key: Optional[str]
    arize_space_key: Optional[str]
    arize_space_id: Optional[str]

    # Logging settings
    turn_off_message_logging: Optional[bool]  # when true will not log messages
    litellm_disabled_callbacks: Optional[List[str]]


all_litellm_params = [
    "metadata",
    "litellm_metadata",
    "litellm_trace_id",
    "guardrails",
    "tags",
    "acompletion",
    "aimg_generation",
    "atext_completion",
    "text_completion",
    "caching",
    "mock_response",
    "mock_timeout",
    "disable_add_transform_inline_image_block",
    "litellm_proxy_rate_limit_response",
    "api_key",
    "api_version",
    "prompt_id",
    "provider_specific_header",
    "prompt_variables",
    "prompt_version",
    "api_base",
    "force_timeout",
    "logger_fn",
    "verbose",
    "custom_llm_provider",
    "model_file_id_mapping",
    "litellm_logging_obj",
    "litellm_call_id",
    "use_client",
    "id",
    "fallbacks",
    "azure",
    "headers",
    "model_list",
    "num_retries",
    "context_window_fallback_dict",
    "retry_policy",
    "retry_strategy",
    "roles",
    "final_prompt_value",
    "bos_token",
    "eos_token",
    "request_timeout",
    "complete_response",
    "self",
    "client",
    "rpm",
    "tpm",
    "max_parallel_requests",
    "input_cost_per_token",
    "output_cost_per_token",
    "input_cost_per_second",
    "output_cost_per_second",
    "hf_model_name",
    "model_info",
    "proxy_server_request",
    "secret_fields",
    "preset_cache_key",
    "caching_groups",
    "ttl",
    "cache",
    "no-log",
    "base_model",
    "stream_timeout",
    "supports_system_message",
    "region_name",
    "allowed_model_region",
    "model_config",
    "fastest_response",
    "cooldown_time",
    "cache_key",
    "max_retries",
    "azure_ad_token_provider",
    "tenant_id",
    "client_id",
    "azure_username",
    "azure_password",
    "azure_scope",
    "client_secret",
    "user_continue_message",
    "configurable_clientside_auth_params",
    "weight",
    "ensure_alternating_roles",
    "assistant_continue_message",
    "user_continue_message",
    "fallback_depth",
    "max_fallbacks",
    "max_budget",
    "budget_duration",
    "use_in_pass_through",
    "merge_reasoning_content_in_choices",
    "litellm_credential_name",
    "allowed_openai_params",
    "litellm_session_id",
    "use_litellm_proxy",
    "prompt_label",
] + list(StandardCallbackDynamicParams.__annotations__.keys())


class KeyGenerationConfig(TypedDict, total=False):
    required_params: List[
        str
    ]  # specify params that must be present in the key generation request


class TeamUIKeyGenerationConfig(KeyGenerationConfig):
    allowed_team_member_roles: List[str]


class PersonalUIKeyGenerationConfig(KeyGenerationConfig):
    allowed_user_roles: List[str]


class StandardKeyGenerationConfig(TypedDict, total=False):
    team_key_generation: TeamUIKeyGenerationConfig
    personal_key_generation: PersonalUIKeyGenerationConfig


class BudgetConfig(BaseModel):
    max_budget: Optional[float] = None
    budget_duration: Optional[str] = None
    tpm_limit: Optional[int] = None
    rpm_limit: Optional[int] = None

    def __init__(self, **data: Any) -> None:
        # Map time_period to budget_duration if present
        if "time_period" in data:
            data["budget_duration"] = data.pop("time_period")

        # Map budget_limit to max_budget if present
        if "budget_limit" in data:
            data["max_budget"] = data.pop("budget_limit")

        super().__init__(**data)


GenericBudgetConfigType = Dict[str, BudgetConfig]


class LlmProviders(str, Enum):
    OPENAI = "openai"
    OPENAI_LIKE = "openai_like"  # embedding only
    JINA_AI = "jina_ai"
    XAI = "xai"
    CUSTOM_OPENAI = "custom_openai"
    TEXT_COMPLETION_OPENAI = "text-completion-openai"
    COHERE = "cohere"
    COHERE_CHAT = "cohere_chat"
    CLARIFAI = "clarifai"
    ANTHROPIC = "anthropic"
    ANTHROPIC_TEXT = "anthropic_text"
    BYTEZ = "bytez"
    REPLICATE = "replicate"
    HUGGINGFACE = "huggingface"
    TOGETHER_AI = "together_ai"
    OPENROUTER = "openrouter"
    DATAROBOT = "datarobot"
    VERTEX_AI = "vertex_ai"
    VERTEX_AI_BETA = "vertex_ai_beta"
    GEMINI = "gemini"
    AI21 = "ai21"
    BASETEN = "baseten"
    AZURE = "azure"
    AZURE_TEXT = "azure_text"
    AZURE_AI = "azure_ai"
    SAGEMAKER = "sagemaker"
    SAGEMAKER_CHAT = "sagemaker_chat"
    BEDROCK = "bedrock"
    VLLM = "vllm"
    NLP_CLOUD = "nlp_cloud"
    PETALS = "petals"
    OOBABOOGA = "oobabooga"
    OLLAMA = "ollama"
    OLLAMA_CHAT = "ollama_chat"
    DEEPINFRA = "deepinfra"
    PERPLEXITY = "perplexity"
    MISTRAL = "mistral"
    GROQ = "groq"
    NVIDIA_NIM = "nvidia_nim"
    CEREBRAS = "cerebras"
    AI21_CHAT = "ai21_chat"
    VOLCENGINE = "volcengine"
    CODESTRAL = "codestral"
    TEXT_COMPLETION_CODESTRAL = "text-completion-codestral"
    DASHSCOPE = "dashscope"
    MOONSHOT = "moonshot"
    V0 = "v0"
    MORPH = "morph"
    LAMBDA_AI = "lambda_ai"
    DEEPSEEK = "deepseek"
    SAMBANOVA = "sambanova"
    MARITALK = "maritalk"
    VOYAGE = "voyage"
    CLOUDFLARE = "cloudflare"
    XINFERENCE = "xinference"
    FIREWORKS_AI = "fireworks_ai"
    FRIENDLIAI = "friendliai"
    FEATHERLESS_AI = "featherless_ai"
    WATSONX = "watsonx"
    WATSONX_TEXT = "watsonx_text"
    TRITON = "triton"
    PREDIBASE = "predibase"
    DATABRICKS = "databricks"
    EMPOWER = "empower"
    GITHUB = "github"
    CUSTOM = "custom"
    LITELLM_PROXY = "litellm_proxy"
    HOSTED_VLLM = "hosted_vllm"
    LLAMAFILE = "llamafile"
    LM_STUDIO = "lm_studio"
    GALADRIEL = "galadriel"
    NEBIUS = "nebius"
    INFINITY = "infinity"
    DEEPGRAM = "deepgram"
    ELEVENLABS = "elevenlabs"
    NOVITA = "novita"
    AIOHTTP_OPENAI = "aiohttp_openai"
    LANGFUSE = "langfuse"
    HUMANLOOP = "humanloop"
    TOPAZ = "topaz"
    ASSEMBLYAI = "assemblyai"
    GITHUB_COPILOT = "github_copilot"
    SNOWFLAKE = "snowflake"
    GRADIENT_AI = "gradient_ai"
    LLAMA = "meta_llama"
    NSCALE = "nscale"
    PG_VECTOR = "pg_vector"
    HYPERBOLIC = "hyperbolic"
    RECRAFT = "recraft"
<<<<<<< HEAD
    HEROKU = "heroku"
=======
    COMETAPI = "cometapi"
>>>>>>> 008ea864
    OCI = "oci"
    AUTO_ROUTER = "auto_router"
    DOTPROMPT = "dotprompt"


# Create a set of all provider values for quick lookup
LlmProvidersSet = {provider.value for provider in LlmProviders}


class LiteLLMLoggingBaseClass:
    """
    Base class for logging pre and post call

    Meant to simplify type checking for logging obj.
    """

    def pre_call(self, input, api_key, model=None, additional_args={}):
        pass

    def post_call(
        self, original_response, input=None, api_key=None, additional_args={}
    ):
        pass


class CustomHuggingfaceTokenizer(TypedDict):
    identifier: str
    revision: str  # usually 'main'
    auth_token: Optional[str]


class LITELLM_IMAGE_VARIATION_PROVIDERS(Enum):
    """
    Try using an enum for endpoints. This should make it easier to track what provider is supported for what endpoint.
    """

    OPENAI = LlmProviders.OPENAI.value
    TOPAZ = LlmProviders.TOPAZ.value


class HttpHandlerRequestFields(TypedDict, total=False):
    data: dict  # request body
    params: dict  # query params
    files: dict  # file uploads
    content: Any  # raw content


class ProviderSpecificHeader(TypedDict):
    custom_llm_provider: str
    extra_headers: dict


class SelectTokenizerResponse(TypedDict):
    type: Literal["openai_tokenizer", "huggingface_tokenizer"]
    tokenizer: Any


class LiteLLMFineTuningJob(FineTuningJob):
    _hidden_params: dict = {}
    seed: Optional[int] = None  # type: ignore

    def __init__(self, **kwargs):
        if "error" in kwargs and kwargs["error"] is not None:
            # check if error is all None - if so, set error to None
            if all(value is None for value in kwargs["error"].values()):
                kwargs["error"] = None
        super().__init__(**kwargs)
        self._hidden_params = kwargs.get("_hidden_params", {})


class LiteLLMBatch(Batch):
    _hidden_params: dict = {}
    usage: Optional[Usage] = None

    def __contains__(self, key):
        # Define custom behavior for the 'in' operator
        return hasattr(self, key)

    def get(self, key, default=None):
        # Custom .get() method to access attributes with a default value if the attribute doesn't exist
        return getattr(self, key, default)

    def __getitem__(self, key):
        # Allow dictionary-style access to attributes
        return getattr(self, key)

    def json(self, **kwargs):  # type: ignore
        try:
            return self.model_dump()  # noqa
        except Exception:
            # if using pydantic v1
            return self.dict()


class LiteLLMRealtimeStreamLoggingObject(LiteLLMPydanticObjectBase):
    results: OpenAIRealtimeStreamList
    usage: Usage
    _hidden_params: dict = {}

    def __contains__(self, key):
        # Define custom behavior for the 'in' operator
        return hasattr(self, key)

    def get(self, key, default=None):
        # Custom .get() method to access attributes with a default value if the attribute doesn't exist
        return getattr(self, key, default)

    def __getitem__(self, key):
        # Allow dictionary-style access to attributes
        return getattr(self, key)

    def json(self, **kwargs):  # type: ignore
        try:
            return self.model_dump()  # noqa
        except Exception:
            # if using pydantic v1
            return self.dict()


class RawRequestTypedDict(TypedDict, total=False):
    raw_request_api_base: Optional[str]
    raw_request_body: Optional[dict]
    raw_request_headers: Optional[dict]
    error: Optional[str]


class CredentialBase(BaseModel):
    credential_name: str
    credential_info: dict


class CredentialItem(CredentialBase):
    credential_values: dict


class CreateCredentialItem(CredentialBase):
    credential_values: Optional[dict] = None
    model_id: Optional[str] = None

    @model_validator(mode="before")
    @classmethod
    def check_credential_params(cls, values):
        if not values.get("credential_values") and not values.get("model_id"):
            raise ValueError("Either credential_values or model_id must be set")
        return values


class ExtractedFileData(TypedDict):
    """
    TypedDict for storing processed file data

    Attributes:
        filename: Name of the file if provided
        content: The file content in bytes
        content_type: MIME type of the file
        headers: Any additional headers for the file
    """

    filename: Optional[str]
    content: bytes
    content_type: Optional[str]
    headers: Mapping[str, str]


class SpecialEnums(Enum):
    LITELM_MANAGED_FILE_ID_PREFIX = "litellm_proxy"
    LITELLM_MANAGED_FILE_COMPLETE_STR = "litellm_proxy:{};unified_id,{};target_model_names,{};llm_output_file_id,{};llm_output_file_model_id,{}"

    LITELLM_MANAGED_RESPONSE_COMPLETE_STR = (
        "litellm:custom_llm_provider:{};model_id:{};response_id:{}"
    )

    LITELLM_MANAGED_BATCH_COMPLETE_STR = "litellm_proxy;model_id:{};llm_batch_id:{}"

    LITELLM_MANAGED_GENERIC_RESPONSE_COMPLETE_STR = "litellm_proxy;model_id:{};generic_response_id:{}"  # generic implementation of 'managed batches' - used for finetuning and any future work.


LLMResponseTypes = Union[
    ModelResponse,
    EmbeddingResponse,
    ImageResponse,
    OpenAIFileObject,
    LiteLLMBatch,
    LiteLLMFineTuningJob,
]


class DynamicPromptManagementParamLiteral(str, Enum):
    """
    If any of these params are passed, the user is trying to use dynamic prompt management
    """

    CACHE_CONTROL_INJECTION_POINTS = "cache_control_injection_points"
    KNOWLEDGE_BASES = "knowledge_bases"
    VECTOR_STORE_IDS = "vector_store_ids"

    @classmethod
    def list_all_params(cls):
        return [param.value for param in cls]


class CallbacksByType(TypedDict):
    success: List[str]
    failure: List[str]
    success_and_failure: List[str]


CostResponseTypes = Union[
    ModelResponse,
    TextCompletionResponse,
    EmbeddingResponse,
    ImageResponse,
    TranscriptionResponse,
]<|MERGE_RESOLUTION|>--- conflicted
+++ resolved
@@ -2330,11 +2330,8 @@
     PG_VECTOR = "pg_vector"
     HYPERBOLIC = "hyperbolic"
     RECRAFT = "recraft"
-<<<<<<< HEAD
     HEROKU = "heroku"
-=======
     COMETAPI = "cometapi"
->>>>>>> 008ea864
     OCI = "oci"
     AUTO_ROUTER = "auto_router"
     DOTPROMPT = "dotprompt"
