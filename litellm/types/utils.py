--- conflicted
+++ resolved
@@ -2318,11 +2318,8 @@
     PG_VECTOR = "pg_vector"
     HYPERBOLIC = "hyperbolic"
     RECRAFT = "recraft"
-<<<<<<< HEAD
     HEROKU = "heroku"
-=======
     AUTO_ROUTER = "auto_router"
->>>>>>> e5d68e52
 
 
 # Create a set of all provider values for quick lookup
