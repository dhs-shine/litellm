import sys
import os
import pytest
import ast

sys.path.insert(
    0, os.path.abspath("../..")
)  # Adds the parent directory to the system path
from litellm import Router


class TestRouterIndexManagement:
    """Test cases for router index management functions"""

    @pytest.fixture
    def router(self):
        """Create a router instance for testing"""
        return Router(model_list=[])

    def test_update_deployment_indices_after_removal(self, router):
        """Test _update_deployment_indices_after_removal function"""
        # Setup: Add models to router with proper structure
        router.model_list = [
            {"model": "test1", "model_info": {"id": "model-1"}}, 
            {"model": "test2", "model_info": {"id": "model-2"}}, 
            {"model": "test3", "model_info": {"id": "model-3"}}
        ]
        router.model_id_to_deployment_index_map = {"model-1": 0, "model-2": 1, "model-3": 2}

        # Test: Remove model-2 (index 1)
        router._update_deployment_indices_after_removal(model_id="model-2", removal_idx=1)

        # Verify: model-2 is removed from index
        assert "model-2" not in router.model_id_to_deployment_index_map
        # Verify: model-3 index is updated (2 -> 1)
        assert router.model_id_to_deployment_index_map["model-3"] == 1
        # Verify: model-1 index remains unchanged
        assert router.model_id_to_deployment_index_map["model-1"] == 0

    def test_build_model_id_to_deployment_index_map(self, router):
        """Test _build_model_id_to_deployment_index_map function"""
        model_list = [
            {
                "model_name": "gpt-3.5-turbo",
                "litellm_params": {"model": "gpt-3.5-turbo"},
                "model_info": {"id": "model-1"},
            },
            {
                "model_name": "gpt-4",
                "litellm_params": {"model": "gpt-4"},
                "model_info": {"id": "model-2"},
            },
        ]

        # Test: Build index from model list
        router._build_model_id_to_deployment_index_map(model_list)

        # Verify: model_list is populated
        assert len(router.model_list) == 2
        # Verify: model_id_to_deployment_index_map is correctly built
        assert router.model_id_to_deployment_index_map["model-1"] == 0
        assert router.model_id_to_deployment_index_map["model-2"] == 1

    def test_add_model_to_list_and_index_map_from_model_info(self, router):
        """Test _add_model_to_list_and_index_map extracting model_id from model_info"""
        # Setup: Empty router
        router.model_list = []
        router.model_id_to_deployment_index_map = {}
        
        # Test: Add model without explicit model_id
        model = {"model": "test-model", "model_info": {"id": "model-info-id"}}
        router._add_model_to_list_and_index_map(model=model)
        
        # Verify: Model added to list
        assert len(router.model_list) == 1
        assert router.model_list[0] == model
        
        # Verify: Index map uses model_info.id
        assert router.model_id_to_deployment_index_map["model-info-id"] == 0

    def test_add_model_to_list_and_index_map_multiple_models(self, router):
        """Test _add_model_to_list_and_index_map with multiple models to verify indexing"""
        # Setup: Empty router
        router.model_list = []
        router.model_id_to_deployment_index_map = {}
        
        # Test: Add multiple models
        model1 = {"model": "model1", "model_info": {"id": "id-1"}}
        model2 = {"model": "model2", "model_info": {"id": "id-2"}}
        model3 = {"model": "model3", "model_info": {"id": "id-3"}}
        
        router._add_model_to_list_and_index_map(model=model1, model_id="id-1")
        router._add_model_to_list_and_index_map(model=model2, model_id="id-2")
        router._add_model_to_list_and_index_map(model=model3, model_id="id-3")
        
        # Verify: All models added to list
        assert len(router.model_list) == 3
        assert router.model_list[0] == model1
        assert router.model_list[1] == model2
        assert router.model_list[2] == model3
        
        # Verify: Correct indices in map
        assert router.model_id_to_deployment_index_map["id-1"] == 0
        assert router.model_id_to_deployment_index_map["id-2"] == 1
        assert router.model_id_to_deployment_index_map["id-3"] == 2

    def test_has_model_id(self, router):
        """Test has_model_id function for O(1) membership check"""
        # Setup: Add models to router
        router.model_list = [
            {"model": "test1", "model_info": {"id": "model-1"}}, 
            {"model": "test2", "model_info": {"id": "model-2"}}, 
            {"model": "test3", "model_info": {"id": "model-3"}}
        ]
        router.model_id_to_deployment_index_map = {"model-1": 0, "model-2": 1, "model-3": 2}

        # Test: Check existing model IDs
        assert router.has_model_id("model-1") == True
        assert router.has_model_id("model-2") == True
        assert router.has_model_id("model-3") == True

        # Test: Check non-existing model IDs
        assert router.has_model_id("non-existent") == False
        assert router.has_model_id("") == False
        assert router.has_model_id("model-4") == False

        # Test: Empty router
        empty_router = Router(model_list=[])
        assert empty_router.has_model_id("any-id") == False

    def test_build_model_name_index(self, router):
        """Test _build_model_name_index function"""
        model_list = [
            {
                "model_name": "gpt-3.5-turbo",
                "litellm_params": {"model": "gpt-3.5-turbo"},
                "model_info": {"id": "model-1"},
            },
            {
                "model_name": "gpt-4",
                "litellm_params": {"model": "gpt-4"},
                "model_info": {"id": "model-2"},
            },
            {
                "model_name": "gpt-4",  # Duplicate model_name, different deployment
                "litellm_params": {"model": "gpt-4"},
                "model_info": {"id": "model-3"},
            },
        ]

        # Test: Build index from model list
        router._build_model_name_index(model_list)

        # Verify: model_name_to_deployment_indices is correctly built
        assert "gpt-3.5-turbo" in router.model_name_to_deployment_indices
        assert "gpt-4" in router.model_name_to_deployment_indices
        
        # Verify: gpt-3.5-turbo has single deployment
        assert router.model_name_to_deployment_indices["gpt-3.5-turbo"] == [0]
        
        # Verify: gpt-4 has multiple deployments
        assert router.model_name_to_deployment_indices["gpt-4"] == [1, 2]
        
        # Test: Rebuild index (should clear and rebuild)
        new_model_list = [
            {
                "model_name": "claude-3",
                "litellm_params": {"model": "claude-3"},
                "model_info": {"id": "model-4"},
            },
        ]
        router._build_model_name_index(new_model_list)
        
        # Verify: Old entries are cleared
        assert "gpt-3.5-turbo" not in router.model_name_to_deployment_indices
        assert "gpt-4" not in router.model_name_to_deployment_indices
        
        # Verify: New entry is added
        assert "claude-3" in router.model_name_to_deployment_indices
        assert router.model_name_to_deployment_indices["claude-3"] == [0]

<<<<<<< HEAD
    def test_no_linear_scans_in_router(self):
        """
        Static analysis test to ensure Router doesn't use O(n) linear scans.
        
        Scans router.py for 'in self.model_list' pattern which indicates
        inefficient O(n) iteration instead of using index-based O(1) lookups.
        
        Methods should use:
        - model_id_to_deployment_index_map for O(1) model_id lookups
        - model_name_to_deployment_indices for O(1) + O(k) model_name lookups
        """
        # Methods that are allowed to iterate through self.model_list
        ALLOWED_METHODS = [
            "_get_deployment_by_litellm_model",  # Edge case: lookup by litellm_params.model (not indexed)
        ]
        
        # Get path to router.py
        router_file = os.path.join(
            os.path.dirname(os.path.dirname(os.path.dirname(__file__))),
            "litellm",
            "router.py"
        )
        
        # Read the file
        with open(router_file, 'r') as f:
            content = f.read()
        
        # Parse with AST
        tree = ast.parse(content)
        
        # Find violations
        violations = []
        ignore_methods = set(ALLOWED_METHODS)
        
        for node in ast.walk(tree):
            if isinstance(node, ast.FunctionDef):
                method_name = node.name
                
                # Skip ignored methods
                if method_name in ignore_methods:
                    continue
                
                # Get source for this method
                try:
                    method_source = ast.get_source_segment(content, node)
                    if not method_source:
                        continue
                    
                    # Check for the anti-pattern: "in self.model_list"
                    # This catches: for x in self.model_list, if x in self.model_list, etc.
                    if "in self.model_list" in method_source:
                        # Extract the specific line for better error reporting
                        lines = method_source.split('\n')
                        pattern_line = None
                        for line in lines:
                            if "in self.model_list" in line:
                                pattern_line = line.strip()
                                break
                        
                        violations.append({
                            "method": method_name,
                            "line": node.lineno,
                            "pattern": pattern_line or "in self.model_list"
                        })
                except Exception:
                    # Skip if we can't get source segment
                    pass
        
        # Assert no violations
        if violations:
            error_msg = "\n".join([
                f"  - {v['method']}() at line {v['line']}: {v['pattern']}"
                for v in violations
            ])
            
            pytest.fail(
                f"\n{'='*70}\n"
                f"Found O(n) linear scan pattern in router.py:\n\n"
                f"{error_msg}\n\n"
                f"These methods should use index maps instead:\n"
                f"  - model_id_to_deployment_index_map (for model_id lookups)\n"
                f"  - model_name_to_deployment_indices (for model_name lookups)\n\n"
                f"If a method legitimately needs O(n) iteration, add it to\n"
                f"ALLOWED_METHODS in this test method.\n"
                f"{'='*70}\n"
            )
=======
    def test_model_names_is_set(self):
        """Verify that model_names uses a set for O(1) lookups, not a list (O(n))"""
        router = Router(model_list=[])
        
        assert isinstance(router.model_names, set), (
            f"model_names should be a set for O(1) lookups, but got {type(router.model_names)}"
        )
>>>>>>> a17f3a7a
<|MERGE_RESOLUTION|>--- conflicted
+++ resolved
@@ -179,7 +179,6 @@
         assert "claude-3" in router.model_name_to_deployment_indices
         assert router.model_name_to_deployment_indices["claude-3"] == [0]
 
-<<<<<<< HEAD
     def test_no_linear_scans_in_router(self):
         """
         Static analysis test to ensure Router doesn't use O(n) linear scans.
@@ -266,12 +265,10 @@
                 f"ALLOWED_METHODS in this test method.\n"
                 f"{'='*70}\n"
             )
-=======
     def test_model_names_is_set(self):
         """Verify that model_names uses a set for O(1) lookups, not a list (O(n))"""
         router = Router(model_list=[])
         
         assert isinstance(router.model_names, set), (
             f"model_names should be a set for O(1) lookups, but got {type(router.model_names)}"
-        )
->>>>>>> a17f3a7a
+        )