--- conflicted
+++ resolved
@@ -2603,7 +2603,7 @@
         message = {"role": "user", "content": []}
         assert is_cached_message(message) is False
 
-<<<<<<< HEAD
+
 @pytest.mark.asyncio
 class TestProxyLoggingBudgetAlerts:
     """Test budget_alerts method in ProxyLogging class."""
@@ -2728,7 +2728,7 @@
         proxy_logging.email_logging_instance.budget_alerts.assert_called_once_with(
             type=alert_type, user_info=user_info
         )
-=======
+
 
 def test_azure_ai_claude_provider_config():
     """Test that Azure AI Claude models return AzureAnthropicConfig for proper tool transformation."""
@@ -2754,5 +2754,4 @@
         model="mistral-large",
         provider=LlmProviders.AZURE_AI,
     )
-    assert isinstance(config, AzureAIStudioConfig)
->>>>>>> 49a1e506
+    assert isinstance(config, AzureAIStudioConfig)