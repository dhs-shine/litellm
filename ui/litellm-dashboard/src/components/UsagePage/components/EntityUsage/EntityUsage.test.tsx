import { act, fireEvent, render, screen, waitFor } from "@testing-library/react";
import { beforeAll, beforeEach, describe, expect, it, vi } from "vitest";
import * as networking from "../../../networking";
import EntityUsage from "./EntityUsage";

beforeAll(() => {
  if (typeof window !== "undefined" && !window.ResizeObserver) {
    window.ResizeObserver = class ResizeObserver {
      observe() {}
      unobserve() {}
      disconnect() {}
    } as any;
  }
});

// Mock the networking module
vi.mock("../../../networking", () => ({
  tagDailyActivityCall: vi.fn(),
  teamDailyActivityCall: vi.fn(),
  organizationDailyActivityCall: vi.fn(),
  customerDailyActivityCall: vi.fn(),
  agentDailyActivityCall: vi.fn(),
}));

// Mock the child components to simplify testing
vi.mock("../../../activity_metrics", () => ({
  ActivityMetrics: () => <div>Activity Metrics</div>,
  processActivityData: () => ({ data: [], metadata: {} }),
}));

vi.mock("./TopKeyView", () => ({
  default: () => <div>Top Keys</div>,
}));

vi.mock("./TopModelView", () => ({
  default: () => <div>Top Models</div>,
}));

vi.mock("./EntityUsageExport", () => ({
  UsageExportHeader: () => <div>Usage Export Header</div>,
}));

describe("EntityUsage", () => {
  const mockTagDailyActivityCall = vi.mocked(networking.tagDailyActivityCall);
  const mockTeamDailyActivityCall = vi.mocked(networking.teamDailyActivityCall);
  const mockOrganizationDailyActivityCall = vi.mocked(networking.organizationDailyActivityCall);
  const mockCustomerDailyActivityCall = vi.mocked(networking.customerDailyActivityCall);
  const mockAgentDailyActivityCall = vi.mocked(networking.agentDailyActivityCall);

  const mockSpendData = {
    results: [
      {
        date: "2025-01-01",
        metrics: {
          spend: 100.5,
          api_requests: 1000,
          successful_requests: 950,
          failed_requests: 50,
          total_tokens: 50000,
          prompt_tokens: 30000,
          completion_tokens: 20000,
          cache_read_input_tokens: 0,
          cache_creation_input_tokens: 0,
        },
        breakdown: {
          entities: {
            "tag-1": {
              metrics: {
                spend: 60.3,
                api_requests: 600,
                successful_requests: 570,
                failed_requests: 30,
                total_tokens: 30000,
                prompt_tokens: 18000,
                completion_tokens: 12000,
                cache_read_input_tokens: 0,
                cache_creation_input_tokens: 0,
              },
              metadata: {
                team_alias: "Tag 1",
              },
              api_key_breakdown: {},
            },
          },
          models: {},
          api_keys: {},
          providers: {
            openai: {
              metrics: {
                spend: 100.5,
                api_requests: 1000,
                successful_requests: 950,
                failed_requests: 50,
                total_tokens: 50000,
                prompt_tokens: 30000,
                completion_tokens: 20000,
                cache_read_input_tokens: 0,
                cache_creation_input_tokens: 0,
              },
            },
          },
        },
      },
    ],
    metadata: {
      total_spend: 100.5,
      total_api_requests: 1000,
      total_successful_requests: 950,
      total_failed_requests: 50,
      total_tokens: 50000,
    },
  };

  const defaultProps = {
    accessToken: "test-token",
    entityType: "tag" as const,
    entityId: "test-tag",
    userID: "user-123",
    userRole: "Admin",
    entityList: [
      { label: "Tag 1", value: "tag-1" },
      { label: "Tag 2", value: "tag-2" },
    ],
    premiumUser: true,
    dateValue: {
      from: new Date("2025-01-01"),
      to: new Date("2025-01-31"),
    },
  };

  beforeEach(() => {
    mockTagDailyActivityCall.mockClear();
    mockTeamDailyActivityCall.mockClear();
    mockOrganizationDailyActivityCall.mockClear();
    mockCustomerDailyActivityCall.mockClear();
    mockAgentDailyActivityCall.mockClear();
    mockTagDailyActivityCall.mockResolvedValue(mockSpendData);
    mockTeamDailyActivityCall.mockResolvedValue(mockSpendData);
    mockOrganizationDailyActivityCall.mockResolvedValue(mockSpendData);
    mockCustomerDailyActivityCall.mockResolvedValue(mockSpendData);
    mockAgentDailyActivityCall.mockResolvedValue(mockSpendData);
  });

  it("should render with tag entity type and display spend metrics", async () => {
    render(<EntityUsage {...defaultProps} />);

    await waitFor(() => {
      expect(mockTagDailyActivityCall).toHaveBeenCalled();
    });

    expect(screen.getByText("Tag Spend Overview")).toBeInTheDocument();
    expect(screen.getByText("Total Spend")).toBeInTheDocument();

    await waitFor(() => {
      const spendElements = screen.getAllByText("$100.50");
      expect(spendElements.length).toBeGreaterThan(0);
    });

    expect(screen.getByText("1,000")).toBeInTheDocument(); // Total Requests
  });

  it("should render with team entity type and call team API", async () => {
    render(<EntityUsage {...defaultProps} entityType="team" />);

    await waitFor(() => {
      expect(mockTeamDailyActivityCall).toHaveBeenCalled();
    });

    // Check that it shows team-specific label
    expect(screen.getByText("Team Spend Overview")).toBeInTheDocument();

    await waitFor(() => {
      const spendElements = screen.getAllByText("$100.50");
      expect(spendElements.length).toBeGreaterThan(0);
    });
  });

  it("should render with organization entity type and call organization API", async () => {
    render(<EntityUsage {...defaultProps} entityType="organization" />);

    await waitFor(() => {
      expect(mockOrganizationDailyActivityCall).toHaveBeenCalled();
    });

    expect(screen.getByText("Organization Spend Overview")).toBeInTheDocument();

    await waitFor(() => {
      const spendElements = screen.getAllByText("$100.50");
      expect(spendElements.length).toBeGreaterThan(0);
    });
  });

  it("should render with customer entity type and call customer API", async () => {
    render(<EntityUsage {...defaultProps} entityType="customer" />);

    await waitFor(() => {
      expect(mockCustomerDailyActivityCall).toHaveBeenCalled();
    });

    expect(screen.getByText("Customer Spend Overview")).toBeInTheDocument();

    await waitFor(() => {
      const spendElements = screen.getAllByText("$100.50");
      expect(spendElements.length).toBeGreaterThan(0);
    });
  });

  it("should render with agent entity type and call agent API", async () => {
    render(<EntityUsage {...defaultProps} entityType="agent" />);

    await waitFor(() => {
      expect(mockAgentDailyActivityCall).toHaveBeenCalled();
    });

    expect(screen.getByText("Agent Spend Overview")).toBeInTheDocument();

    await waitFor(() => {
      const spendElements = screen.getAllByText("$100.50");
      expect(spendElements.length).toBeGreaterThan(0);
    });
  });

  it("should switch between tabs", async () => {
    render(<EntityUsage {...defaultProps} />);

    await waitFor(() => {
      expect(mockTagDailyActivityCall).toHaveBeenCalled();
    });

    expect(screen.getByText("Tag Spend Overview")).toBeInTheDocument();

    const modelActivityTab = screen.getByText("Model Activity");
    act(() => {
      fireEvent.click(modelActivityTab);
    });

    expect(screen.getAllByText("Activity Metrics")[0]).toBeInTheDocument();

    const keyActivityTab = screen.getByText("Key Activity");
    act(() => {
      fireEvent.click(keyActivityTab);
    });

    expect(screen.getAllByText("Activity Metrics")[1]).toBeInTheDocument();
  });

  it("should handle empty data gracefully", async () => {
    const emptyData = {
      results: [],
      metadata: {
        total_spend: 0,
        total_api_requests: 0,
        total_successful_requests: 0,
        total_failed_requests: 0,
        total_tokens: 0,
      },
    };

    mockTagDailyActivityCall.mockResolvedValue(emptyData);

    render(<EntityUsage {...defaultProps} />);

    await waitFor(() => {
      expect(mockTagDailyActivityCall).toHaveBeenCalled();
    });

    expect(await screen.findByText("Tag Spend Overview")).toBeInTheDocument();
    expect(await screen.findByText("$0.00")).toBeInTheDocument();
    expect(screen.getByText("Total Spend")).toBeInTheDocument();
    expect(screen.getAllByText("0")[0]).toBeInTheDocument();
  });

<<<<<<< HEAD
  it("should display Model Activity tab for non-agent entity types", async () => {
    render(<EntityUsage {...defaultProps} entityType="tag" />);
=======
  it("should use entityList label when entityList is provided and entity exists", async () => {
    const customEntityList = [
      { label: "Custom Tag Label", value: "tag-1" },
      { label: "Tag 2", value: "tag-2" },
    ];

    render(<EntityUsage {...defaultProps} entityList={customEntityList} />);
>>>>>>> ed28818f

    await waitFor(() => {
      expect(mockTagDailyActivityCall).toHaveBeenCalled();
    });

<<<<<<< HEAD
    expect(screen.getByText("Model Activity")).toBeInTheDocument();
  });

  it("should display Request / Token Consumption tab for agent entity type", async () => {
    render(<EntityUsage {...defaultProps} entityType="agent" />);

    await waitFor(() => {
      expect(mockAgentDailyActivityCall).toHaveBeenCalled();
    });

    expect(screen.getByText("Request / Token Consumption")).toBeInTheDocument();
  });

  it("should display Top Models title for non-agent entity types", async () => {
    render(<EntityUsage {...defaultProps} entityType="tag" />);
=======
    await waitFor(() => {
      expect(screen.getByText("Custom Tag Label")).toBeInTheDocument();
    });
  });

  it("should fallback to team_alias when entityList is provided but entity does not exist", async () => {
    const customEntityList = [{ label: "Tag 2", value: "tag-2" }];

    render(<EntityUsage {...defaultProps} entityList={customEntityList} />);

    await waitFor(() => {
      expect(mockTagDailyActivityCall).toHaveBeenCalled();
    });

    await waitFor(() => {
      expect(screen.getByText("Tag 1")).toBeInTheDocument();
    });
  });

  it("should fallback to team_alias when entityList is null", async () => {
    render(<EntityUsage {...defaultProps} entityList={null} />);
>>>>>>> ed28818f

    await waitFor(() => {
      expect(mockTagDailyActivityCall).toHaveBeenCalled();
    });

<<<<<<< HEAD
    const topModelsElements = screen.getAllByText("Top Models");
    expect(topModelsElements.length).toBeGreaterThan(0);
  });

  it("should display Top Agents title for agent entity type", async () => {
    render(<EntityUsage {...defaultProps} entityType="agent" />);

    await waitFor(() => {
      expect(mockAgentDailyActivityCall).toHaveBeenCalled();
    });

    expect(screen.getByText("Top Agents")).toBeInTheDocument();
=======
    await waitFor(() => {
      expect(screen.getByText("Tag 1")).toBeInTheDocument();
    });
  });

  it("should fallback to entity value when no entityList and no team_alias", async () => {
    const spendDataWithoutAlias = {
      ...mockSpendData,
      results: [
        {
          ...mockSpendData.results[0],
          breakdown: {
            ...mockSpendData.results[0].breakdown,
            entities: {
              "tag-1": {
                ...mockSpendData.results[0].breakdown.entities["tag-1"],
                metadata: {},
              },
            },
          },
        },
      ],
    };

    mockTagDailyActivityCall.mockResolvedValue(spendDataWithoutAlias);

    render(<EntityUsage {...defaultProps} entityList={null} />);

    await waitFor(() => {
      expect(mockTagDailyActivityCall).toHaveBeenCalled();
    });

    await waitFor(() => {
      expect(screen.getByText("tag-1")).toBeInTheDocument();
    });
>>>>>>> ed28818f
  });
});<|MERGE_RESOLUTION|>--- conflicted
+++ resolved
@@ -270,10 +270,47 @@
     expect(screen.getAllByText("0")[0]).toBeInTheDocument();
   });
 
-<<<<<<< HEAD
   it("should display Model Activity tab for non-agent entity types", async () => {
     render(<EntityUsage {...defaultProps} entityType="tag" />);
-=======
+
+    await waitFor(() => {
+      expect(mockTagDailyActivityCall).toHaveBeenCalled();
+    });
+
+    expect(screen.getByText("Model Activity")).toBeInTheDocument();
+  });
+
+  it("should display Request / Token Consumption tab for agent entity type", async () => {
+    render(<EntityUsage {...defaultProps} entityType="agent" />);
+
+    await waitFor(() => {
+      expect(mockAgentDailyActivityCall).toHaveBeenCalled();
+    });
+
+    expect(screen.getByText("Request / Token Consumption")).toBeInTheDocument();
+  });
+
+  it("should display Top Models title for non-agent entity types", async () => {
+    render(<EntityUsage {...defaultProps} entityType="tag" />);
+
+    await waitFor(() => {
+      expect(mockTagDailyActivityCall).toHaveBeenCalled();
+    });
+
+    const topModelsElements = screen.getAllByText("Top Models");
+    expect(topModelsElements.length).toBeGreaterThan(0);
+  });
+
+  it("should display Top Agents title for agent entity type", async () => {
+    render(<EntityUsage {...defaultProps} entityType="agent" />);
+
+    await waitFor(() => {
+      expect(mockAgentDailyActivityCall).toHaveBeenCalled();
+    });
+
+    expect(screen.getByText("Top Agents")).toBeInTheDocument();
+  });
+
   it("should use entityList label when entityList is provided and entity exists", async () => {
     const customEntityList = [
       { label: "Custom Tag Label", value: "tag-1" },
@@ -281,29 +318,11 @@
     ];
 
     render(<EntityUsage {...defaultProps} entityList={customEntityList} />);
->>>>>>> ed28818f
-
-    await waitFor(() => {
-      expect(mockTagDailyActivityCall).toHaveBeenCalled();
-    });
-
-<<<<<<< HEAD
-    expect(screen.getByText("Model Activity")).toBeInTheDocument();
-  });
-
-  it("should display Request / Token Consumption tab for agent entity type", async () => {
-    render(<EntityUsage {...defaultProps} entityType="agent" />);
-
-    await waitFor(() => {
-      expect(mockAgentDailyActivityCall).toHaveBeenCalled();
-    });
-
-    expect(screen.getByText("Request / Token Consumption")).toBeInTheDocument();
-  });
-
-  it("should display Top Models title for non-agent entity types", async () => {
-    render(<EntityUsage {...defaultProps} entityType="tag" />);
-=======
+
+    await waitFor(() => {
+      expect(mockTagDailyActivityCall).toHaveBeenCalled();
+    });
+
     await waitFor(() => {
       expect(screen.getByText("Custom Tag Label")).toBeInTheDocument();
     });
@@ -325,26 +344,11 @@
 
   it("should fallback to team_alias when entityList is null", async () => {
     render(<EntityUsage {...defaultProps} entityList={null} />);
->>>>>>> ed28818f
-
-    await waitFor(() => {
-      expect(mockTagDailyActivityCall).toHaveBeenCalled();
-    });
-
-<<<<<<< HEAD
-    const topModelsElements = screen.getAllByText("Top Models");
-    expect(topModelsElements.length).toBeGreaterThan(0);
-  });
-
-  it("should display Top Agents title for agent entity type", async () => {
-    render(<EntityUsage {...defaultProps} entityType="agent" />);
-
-    await waitFor(() => {
-      expect(mockAgentDailyActivityCall).toHaveBeenCalled();
-    });
-
-    expect(screen.getByText("Top Agents")).toBeInTheDocument();
-=======
+
+    await waitFor(() => {
+      expect(mockTagDailyActivityCall).toHaveBeenCalled();
+    });
+
     await waitFor(() => {
       expect(screen.getByText("Tag 1")).toBeInTheDocument();
     });
@@ -380,6 +384,5 @@
     await waitFor(() => {
       expect(screen.getByText("tag-1")).toBeInTheDocument();
     });
->>>>>>> ed28818f
   });
 });