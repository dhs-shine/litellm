--- conflicted
+++ resolved
@@ -1,13 +1,10 @@
+import { KeyIcon, TrashIcon } from "@heroicons/react/outline";
 import { KeyIcon, TrashIcon } from "@heroicons/react/outline";
 import { ColumnDef } from "@tanstack/react-table";
 import { Badge, Button, Icon } from "@tremor/react";
 import { Tooltip } from "antd";
 import { ModelData } from "../../model_dashboard/types";
-<<<<<<< HEAD
 import { ProviderLogo } from "./ProviderLogo";
-=======
-import { getProviderLogoAndName } from "../../provider_info_helpers";
->>>>>>> 1db43434
 
 export const columns = (
   userRole: string,
